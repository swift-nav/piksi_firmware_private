--- conflicted
+++ resolved
@@ -401,13 +401,8 @@
           $(BOARDLIBDIR)
 
 # List all default libraries here
-<<<<<<< HEAD
-DLIBS = $(BOARDLIBS) -lpal -lpal++ -lsbp -lpvt_driver -lground-truth -lswiftnav -lpvt-engine -lpvt-common\
+DLIBS = $(BOARDLIBS) -lpal -lpal++ -lsbp -lpvt_driver -lpvt-common -lground-truth -lswiftnav -lpvt-engine -lpvt-common\
          -llegacy-starling-util -lm -Wl,--start-group\
-=======
-DLIBS = $(BOARDLIBS) -lpal -lpal++ -lsbp -lpvt_driver -lpvt-common -lground-truth -lswiftnav -lpvt-engine -lpvt-common\
-         -lstarling-util -lm -Wl,--start-group\
->>>>>>> dddc19a5
          -lstdc++ -lc -Wl,--end-group -lfec -lnosys -lsettings
 
 #
