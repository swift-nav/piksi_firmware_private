##############################################################################
# Build global options
# NOTE: Can be overridden externally.
#

ifeq ($(PIKSI_HW),)
  PIKSI_HW=v3
endif

ifeq ($(PIKSI_HW),v3)
  ifeq ($(PIKSI_REV),)
    PIKSI_REV=prod
  endif
endif

ifeq ($(PIKSI_REV),)
  PIKSI_TARGET=$(PIKSI_HW)
else
  PIKSI_TARGET=$(PIKSI_HW)_$(PIKSI_REV)
endif

ifeq ($(SWIFTNAV_ROOT),)
  SWIFTNAV_ROOT = ..
endif

# Compiler options here.
ifeq ($(USE_OPT),)
  USE_OPT = -O2 -ggdb3 -fomit-frame-pointer -falign-functions=16
endif

# C specific options here (added to USE_OPT).
ifeq ($(USE_COPT),)
  USE_COPT =
endif

# C++ specific options here (added to USE_OPT).
ifeq ($(USE_CPPOPT),)
  USE_CPPOPT = -fno-rtti
endif

# Enable this if you want the linker to remove unused code and data
ifeq ($(USE_LINK_GC),)
  USE_LINK_GC = yes
endif

# Linker extra options here.
ifeq ($(USE_LDOPT),)
  USE_LDOPT := --wrap=_vfprintf,--wrap=_vfprintf_r
  USE_LDOPT := $(USE_LDOPT),--wrap=vfiprintf,--wrap=_vfiprintf_r
  USE_LDOPT := $(USE_LDOPT),--wrap=_svfprintf_r
  USE_LDOPT := $(USE_LDOPT),--wrap=_svfiprintf_r
  USE_LDOPT := $(USE_LDOPT),--wrap=vfscanf,--wrap=_vfscanf_r
  USE_LDOPT := $(USE_LDOPT),--wrap=__svfscanf,--wrap=__svfscanf_r
  USE_LDOPT := $(USE_LDOPT),--wrap=vfiscanf,--wrap=_vfiscanf_r
  USE_LDOPT := $(USE_LDOPT),--wrap=__svfiscanf,--wrap=__svfiscanf_r
  USE_LDOPT := $(USE_LDOPT),--wrap=__ssvfscanf_r
  USE_LDOPT := $(USE_LDOPT),--wrap=__ssvfiscanf_r
  USE_LDOPT := $(USE_LDOPT),--wrap=_exit
endif

# Enable this if you want link time optimizations (LTO)
ifeq ($(USE_LTO),)
  USE_LTO = yes
endif

# If enabled, this option allows to compile the application in THUMB mode.
ifeq ($(USE_THUMB),)
  USE_THUMB = yes
endif

# Enable this if you want to see the full log while compiling.
ifeq ($(USE_VERBOSE_COMPILE),)
  USE_VERBOSE_COMPILE = no
endif

ifeq ($(BUILDFOLDER),)
  BUILDFOLDER = build_$(PIKSI_TARGET)
endif

ifeq ($(BUILDDIR),)
  BUILDDIR = $(SWIFTNAV_ROOT)/$(BUILDFOLDER)
endif

# NOTE: this assumes libraries are not PIKSI_REV sensitive
ifeq ($(LIB_BUILDFOLDER),)
  LIB_BUILDFOLDER = build_$(PIKSI_HW)
endif

ifeq ($(LIBSBP_BUILDDIR),)
  LIBSBP_BUILDDIR=$(SWIFTNAV_ROOT)/libsbp/c/$(LIB_BUILDFOLDER)
endif

ifeq ($(STARLING_BUILDDIR),)
  STARLING_BUILDDIR=$(SWIFTNAV_ROOT)/starling/$(LIB_BUILDFOLDER)
endif

ifeq ($(LIBSWIFTNAV_BUILDDIR),)
  LIBSWIFTNAV_BUILDDIR=$(STARLING_BUILDDIR)/third_party/libswiftnav
endif

#
# Build global options
##############################################################################

##############################################################################
# Project, sources and paths
#

# Define project name here
PROJECT = piksi_firmware_$(PIKSI_TARGET)

# Imported source files and paths
CHIBIOS = ../ChibiOS

include $(SWIFTNAV_ROOT)/src/board/$(PIKSI_HW)/Makefile.inc

include $(CHIBIOS)/os/hal/hal.mk
include $(CHIBIOS)/os/hal/osal/rt/osal.mk
include $(CHIBIOS)/os/rt/rt.mk

# C sources that can be compiled in ARM or THUMB mode depending on the global
# setting.
CSRC := $(STARTUPSRC) \
        $(PORTSRC) \
        $(KERNSRC) \
        $(HALSRC) \
        $(OSALSRC) \
        $(PLATFORMSRC) \
        $(BOARDSRC) \
        $(SWIFTNAV_ROOT)/src/lib/fifo.o \
        $(SWIFTNAV_ROOT)/src/lib/fixed_fft_r2.o \
        $(SWIFTNAV_ROOT)/src/utils/dum/dum.o \
        $(SWIFTNAV_ROOT)/src/sbp/sbp.o \
        $(SWIFTNAV_ROOT)/src/sbp/sbp_fileio.o \
        $(SWIFTNAV_ROOT)/src/sbp/sbp_utils.o \
        $(SWIFTNAV_ROOT)/src/track/track_api.o \
        $(SWIFTNAV_ROOT)/src/track/track_cn0.o \
        $(SWIFTNAV_ROOT)/src/track/track_common.o \
        $(SWIFTNAV_ROOT)/src/track/track_decode.o \
        $(SWIFTNAV_ROOT)/src/track/track_flags.o \
        $(SWIFTNAV_ROOT)/src/track/track_interface.o \
        $(SWIFTNAV_ROOT)/src/track/track_profiles.o \
        $(SWIFTNAV_ROOT)/src/track/track_profile_utils.o \
        $(SWIFTNAV_ROOT)/src/track/track_profile_loop.o \
        $(SWIFTNAV_ROOT)/src/track/track_profile_corrs.o \
        $(SWIFTNAV_ROOT)/src/track/track_sid_db.o \
        $(SWIFTNAV_ROOT)/src/track/track_state.o \
        $(SWIFTNAV_ROOT)/src/track/track_utils.o \
        $(SWIFTNAV_ROOT)/src/nav_msg/nav_msg.o \
        $(SWIFTNAV_ROOT)/src/nav_msg/cnav_msg.o \
        $(SWIFTNAV_ROOT)/src/nav_msg/sbas_msg.o \
        $(SWIFTNAV_ROOT)/src/nav_msg/cnav_msg_storage.o \
        $(SWIFTNAV_ROOT)/src/nav_msg/nav_msg_bds.o \
        $(SWIFTNAV_ROOT)/src/nav_msg/nav_msg_glo.o \
        $(SWIFTNAV_ROOT)/src/nav_msg/nav_msg_gal.o \
        $(SWIFTNAV_ROOT)/src/utils/glo_map_setup/glo_map_setup.o \
        $(SWIFTNAV_ROOT)/src/acq/manage.o \
        $(SWIFTNAV_ROOT)/src/utils/settings/settings.o \
        $(SWIFTNAV_ROOT)/src/utils/timing/timing.o \
        $(SWIFTNAV_ROOT)/src/utils/clock_filter/clock_filter.o \
        $(SWIFTNAV_ROOT)/src/utils/ext_events/ext_events.o \
        $(SWIFTNAV_ROOT)/src/utils/position/position.o \
        $(SWIFTNAV_ROOT)/src/calc/calc_pvt_common.o \
        $(SWIFTNAV_ROOT)/src/calc/firmware_starling.o \
        $(SWIFTNAV_ROOT)/src/calc/starling_integration.o \
<<<<<<< HEAD
        $(SWIFTNAV_ROOT)/src/calc/starling_input_bridge.o \
        $(SWIFTNAV_ROOT)/src/calc/starling_sbp_output.o \
	$(SWIFTNAV_ROOT)/src/calc/starling_sbp_messages.o \
        $(SWIFTNAV_ROOT)/src/calc/starling_chibios_shim.o \
=======
        $(SWIFTNAV_ROOT)/src/calc/starling_platform_chibios.o \
>>>>>>> 630dfc9f
        $(SWIFTNAV_ROOT)/src/calc/starling_platform_extra_chibios.o \
        $(SWIFTNAV_ROOT)/src/calc/calc_pvt_me.o \
        $(SWIFTNAV_ROOT)/src/calc/calc_nav_meas.o \
        $(SWIFTNAV_ROOT)/src/utils/obs_bias/obs_bias.o \
        $(SWIFTNAV_ROOT)/src/calc/calc_base_obs.o \
        $(SWIFTNAV_ROOT)/src/simulator/simulator.o \
        $(SWIFTNAV_ROOT)/src/simulator/simulator_data.o \
        $(SWIFTNAV_ROOT)/src/utils/syscalls/syscalls.o \
        $(SWIFTNAV_ROOT)/src/utils/nmea/nmea.o \
        $(SWIFTNAV_ROOT)/src/utils/system_monitor/system_monitor.o \
        $(SWIFTNAV_ROOT)/src/utils/ephemeris/ephemeris.o \
        $(SWIFTNAV_ROOT)/src/utils/pps/pps.o \
        $(SWIFTNAV_ROOT)/src/decode/decode.o \
        $(SWIFTNAV_ROOT)/src/utils/gnss_capabilities/gnss_capabilities.o \
        $(SWIFTNAV_ROOT)/src/utils/signal_db/signal_db.o \
        $(SWIFTNAV_ROOT)/src/hal/piksi_systime.o \
        $(SWIFTNAV_ROOT)/src/ndb/ndb_internal.o \
        $(SWIFTNAV_ROOT)/src/ndb/ndb_ephemeris.o \
        $(SWIFTNAV_ROOT)/src/ndb/ndb_almanac.o \
        $(SWIFTNAV_ROOT)/src/ndb/ndb_iono.o \
        $(SWIFTNAV_ROOT)/src/ndb/ndb_lgf.o \
        $(SWIFTNAV_ROOT)/src/ndb/ndb_utc.o \
        $(SWIFTNAV_ROOT)/src/ndb/ndb.o \
        $(SWIFTNAV_ROOT)/src/ndb/ndb_gnss_capabilities.o \
        $(SWIFTNAV_ROOT)/src/utils/shm/shm.o \
        $(SWIFTNAV_ROOT)/src/reacq/reacq_manage.o \
        $(SWIFTNAV_ROOT)/src/reacq/reacq_sbp_utility.o \
        $(SWIFTNAV_ROOT)/src/reacq/search_manager.o \
        $(SWIFTNAV_ROOT)/src/reacq/search_manager_utils.o \
        $(SWIFTNAV_ROOT)/src/reacq/scheduler.o \
        $(SWIFTNAV_ROOT)/src/reacq/scheduler_utils.o \
        $(SWIFTNAV_ROOT)/src/reacq/task_generator.o \
        $(SWIFTNAV_ROOT)/src/specan/specan_main.o \
        $(SWIFTNAV_ROOT)/src/soft_macq/prns.o \
        $(SWIFTNAV_ROOT)/src/soft_macq/gal_prns.o \
        $(SWIFTNAV_ROOT)/src/soft_macq/bds2_prns.o \
        $(SWIFTNAV_ROOT)/src/soft_macq/qzss_prns.o \
        $(SWIFTNAV_ROOT)/src/soft_macq/soft_macq_main.o \
        $(SWIFTNAV_ROOT)/src/soft_macq/soft_macq_serial.o \
        $(SWIFTNAV_ROOT)/src/soft_macq/soft_macq_mdbzp.o \
        $(SWIFTNAV_ROOT)/src/soft_macq/soft_macq_utils.o \
        $(SWIFTNAV_ROOT)/src/utils/sbas_select/sbas_select.o \
        $(SWIFTNAV_ROOT)/src/utils/alias_detector/alias_detector.o \
        $(SWIFTNAV_ROOT)/src/utils/lock_detector/lock_detector.o \
        $(SWIFTNAV_ROOT)/src/cn0_est/cn0_est_basic.o \
        $(SWIFTNAV_ROOT)/src/cn0_est/cn0_est_bl.o \
        $(SWIFTNAV_ROOT)/src/cn0_est/cn0_est_ch.o \
        $(SWIFTNAV_ROOT)/src/cn0_est/cn0_est_mm.o \
        $(SWIFTNAV_ROOT)/src/cn0_est/cn0_est_nwpr.o \
        $(SWIFTNAV_ROOT)/src/cn0_est/cn0_est_rscn.o \
        $(SWIFTNAV_ROOT)/src/cn0_est/cn0_est_snv.o \
        $(SWIFTNAV_ROOT)/src/cn0_est/cn0_est_svr.o \
        $(SWIFTNAV_ROOT)/src/utils/track_loop/track_pll3_fll2_dll2.o \
        $(SWIFTNAV_ROOT)/src/utils/track_loop/track_pll2_dll1.o \
        $(SWIFTNAV_ROOT)/src/utils/track_loop/trk_loop_common.o \
        $(SWIFTNAV_ROOT)/src/utils/filters/filter_lp1.o \
        $(SWIFTNAV_ROOT)/src/utils/filters/filter_bw2.o \
        $(SWIFTNAV_ROOT)/src/utils/sv_visibility/sv_visibility.o \
        $(SWIFTNAV_ROOT)/src/utils/bit_sync/bit_sync.o \
        $(SWIFTNAV_ROOT)/src/utils/run_stats/run_stats.o \
        $(SWIFTNAV_ROOT)/src/utils/nav_bit_fifo/nav_bit_fifo.o \
        $(SWIFTNAV_ROOT)/src/utils/nav_data_sync/nav_data_sync.o \
        $(BOARDDIR)/ndb_fs_access.o \
        $(SWIFTNAV_ROOT)/src/main/main.o

# C++ sources that can be compiled in ARM or THUMB mode depending on the global
# setting.
CPPSRC =

# C sources to be compiled in ARM mode regardless of the global setting.
# NOTE: Mixing ARM and THUMB mode enables the -mthumb-interwork compiler
#       option that results in lower performance and larger code size.
ACSRC =

# C++ sources to be compiled in ARM mode regardless of the global setting.
# NOTE: Mixing ARM and THUMB mode enables the -mthumb-interwork compiler
#       option that results in lower performance and larger code size.
ACPPSRC =

# C sources to be compiled in THUMB mode regardless of the global setting.
# NOTE: Mixing ARM and THUMB mode enables the -mthumb-interwork compiler
#       option that results in lower performance and larger code size.
TCSRC =

# C sources to be compiled in THUMB mode regardless of the global setting.
# NOTE: Mixing ARM and THUMB mode enables the -mthumb-interwork compiler
#       option that results in lower performance and larger code size.
TCPPSRC =

# List ASM source files here
ASMSRC = $(STARTUPASM) $(PORTASM) $(OSALASM) $(BOARDASM)

INCDIR = $(STARTUPINC) $(PORTINC) $(KERNINC) \
         $(HALINC) $(OSALINC) $(PLATFORMINC) $(BOARDINC) \
         $(CHIBIOS)/os/various \
         $(SWIFTNAV_ROOT)/libsbp/c/include \
         $(SWIFTNAV_ROOT)/starling/include \
         $(SWIFTNAV_ROOT)/starling/third_party/libswiftnav/include \
         $(SWIFTNAV_ROOT)/src \
         $(SWIFTNAV_ROOT)/src/board \
         $(SWIFTNAV_ROOT)/starling/libfec/include \
         $(SWIFTNAV_ROOT)/src/utils \
         $(SWIFTNAV_ROOT)/src/simulator \
         $(SWIFTNAV_ROOT)/src/sbp \
         $(SWIFTNAV_ROOT)/src/decode \
         $(SWIFTNAV_ROOT)/src/hal \
         $(SWIFTNAV_ROOT)/src/calc \
         $(SWIFTNAV_ROOT)/src/cfg \
         $(SWIFTNAV_ROOT)/src/main \
         $(SWIFTNAV_ROOT)/src/acq

#
# Project, sources and paths
##############################################################################

##############################################################################
# Compiler settings
#

TRGT = arm-none-eabi-
CC   = $(TRGT)gcc
CPPC = $(TRGT)g++
# Enable loading with g++ only if you need C++ runtime support.
# NOTE: You can use C++ even without C++ support if you are careful. C++
#       runtime support makes code size explode.
LD   = $(TRGT)gcc
CP   = $(TRGT)objcopy
AS   = $(TRGT)gcc -x assembler-with-cpp
OD   = $(TRGT)objdump
SZ   = $(TRGT)size
HEX  = $(CP) -O ihex
BIN  = $(CP) -O binary

# ARM-specific options here
AOPT =

# Define C warning options here
CWARN = -Wall -Wextra -Werror -std=gnu99 -Wimplicit \
	-Wshadow -Wswitch-default -Wswitch-enum -Wundef \
	-Wuninitialized -Wstrict-prototypes \
	-Wformat=2 \
	-Wimplicit-function-declaration -Wredundant-decls \
	-Wformat-security -Wpointer-arith \
	-Wlogical-op -Wjump-misses-init \
	-Wno-implicit-fallthrough
	# TODO Leith: enable these once I figure out how to skip them on ChibiOS stuff
	# -Wmissing-prototypes -Wcast-align

# Define C++ warning options here
CPPWARN = -Wall -Wextra -Werror -Weffc++ -std=gnu++11 \
  -Waggregate-return -Wcast-align \
  -Wcast-qual  -Wchar-subscripts  -Wcomment -Wconversion \
  -Wdisabled-optimization -Wfloat-equal  -Wformat  -Wformat=2 \
  -Wformat-nonliteral -Wformat-security -Wformat-y2k \
  -Wimport  -Winit-self  -Winline -Winvalid-pch   \
  -Wunsafe-loop-optimizations -Wlong-long -Wmissing-braces \
  -Wmissing-field-initializers -Wmissing-format-attribute   \
  -Wmissing-include-dirs -Wmissing-noreturn \
  -Wpacked  -Wpadded -Wparentheses  -Wpointer-arith \
  -Wredundant-decls -Wreturn-type \
  -Wsequence-point  -Wshadow -Wsign-compare  -Wstack-protector \
  -Wstrict-aliasing -Wstrict-aliasing=2 -Wswitch  -Wswitch-default \
  -Wswitch-enum -Wtrigraphs  -Wuninitialized \
  -Wunknown-pragmas  -Wunreachable-code -Wunused \
  -Wunused-function  -Wunused-label  -Wunused-parameter \
  -Wunused-value  -Wunused-variable  -Wvariadic-macros \
  -Wvolatile-register-var  -Wwrite-strings \
  -Wlogical-op -Wold-style-cast -Wuseless-cast

#
# Compiler settings
##############################################################################

##############################################################################
# Start of default section
#

GIT_VERSION := $(shell git describe --tags --dirty --always)
version.h: FORCE
	@echo "Generating $@"
	@echo "#define GIT_VERSION \"$(GIT_VERSION)\"" > $@

# List all default C defines here, like -D_DEBUG=1
DDEFS =

# List all default ASM defines here, like -D_DEBUG=1
DADEFS =

# List all default directories to look for include files here
DINCDIR =

# List the default directory to look for the libraries here

DLIBDIR = $(LIBSBP_BUILDDIR)/src \
          $(STARLING_BUILDDIR)/src \
          $(STARLING_BUILDDIR)/libfec \
          $(LIBSWIFTNAV_BUILDDIR) \
          $(BOARDLIBDIR)

# List all default libraries here
DLIBS = $(BOARDLIBS) -lsbp-static -lstarling -lswiftnav -lstarling-shim\
		     -lstarling-integration -lm -Wl,--start-group -lstdc++\
		     -lc -Wl,--end-group -lfec -lnosys

#
# End of default section
##############################################################################

##############################################################################
# Start of user section
#

# List all user C define here, like -D_DEBUG=1
UDEFS =

# Define ASM defines here
UADEFS =

# List all user directories here
UINCDIR =

# List the user directory to look for the libraries here
ULIBDIR =

# List all user libraries here
ULIBS =

#
# End of user defines
##############################################################################

%.stripped.elf: %.elf
	@echo "Stripping $@"
	@$(TRGT)strip -o $@ $<

$(SWIFTNAV_ROOT)/src/ndb/ndb_internal.c $(SWIFTNAV_ROOT)/src/main/main.c: version.h
.DEFAULT_GOAL := $(BUILDDIR)/$(PROJECT).stripped.elf
include $(SWIFTNAV_ROOT)/ext/Makefile.include

include $(RULESPATH)/rules.mk<|MERGE_RESOLUTION|>--- conflicted
+++ resolved
@@ -163,14 +163,9 @@
         $(SWIFTNAV_ROOT)/src/calc/calc_pvt_common.o \
         $(SWIFTNAV_ROOT)/src/calc/firmware_starling.o \
         $(SWIFTNAV_ROOT)/src/calc/starling_integration.o \
-<<<<<<< HEAD
-        $(SWIFTNAV_ROOT)/src/calc/starling_input_bridge.o \
         $(SWIFTNAV_ROOT)/src/calc/starling_sbp_output.o \
 	$(SWIFTNAV_ROOT)/src/calc/starling_sbp_messages.o \
-        $(SWIFTNAV_ROOT)/src/calc/starling_chibios_shim.o \
-=======
         $(SWIFTNAV_ROOT)/src/calc/starling_platform_chibios.o \
->>>>>>> 630dfc9f
         $(SWIFTNAV_ROOT)/src/calc/starling_platform_extra_chibios.o \
         $(SWIFTNAV_ROOT)/src/calc/calc_pvt_me.o \
         $(SWIFTNAV_ROOT)/src/calc/calc_nav_meas.o \
