/*
 * Copyright (C) 2014-2017 Swift Navigation Inc.
 * Contact: Fergus Noble <fergus@swift-nav.com>
 *
 * This source is subject to the license found in the file 'LICENSE' which must
 * be be distributed together with this source. All other rights reserved.
 *
 * THIS CODE AND INFORMATION IS PROVIDED "AS IS" WITHOUT WARRANTY OF ANY KIND,
 * EITHER EXPRESSED OR IMPLIED, INCLUDING BUT NOT LIMITED TO THE IMPLIED
 * WARRANTIES OF MERCHANTABILITY AND/OR FITNESS FOR A PARTICULAR PURPOSE.
 */
#include <assert.h>
#include <math.h>
#include <stdio.h>
#include <string.h>

#define PROFILE_STARLING 0

#include <libsbp/sbp.h>
#include <libswiftnav/constants.h>
#include <libswiftnav/coord_system.h>
#include <libswiftnav/ephemeris.h>
#include <libswiftnav/linear_algebra.h>
#include <libswiftnav/logging.h>
#include <libswiftnav/memcpy_s.h>
#include <libswiftnav/observation.h>
#include <libswiftnav/pvt_engine/firmware_binding.h>
#include <libswiftnav/sbas_raw_data.h>
#include <libswiftnav/sid_set.h>
#include <libswiftnav/single_epoch_solver.h>
#include <libswiftnav/troposphere.h>

#include "starling_platform_shim.h"
#include "starling_threads.h"

/* TODO(kevin) Must get rid of this. */
#include <ch.h>

#if defined PROFILE_STARLING && PROFILE_STARLING > 0
#include "board/v3/nap/nap_hw.h"
#include "timing/timing.h"
#endif

extern bool starling_integration_simulation_enabled(void);
extern void starling_integration_simulation_run(const me_msg_obs_t *me_msg);

static StarlingInputFunctionTable inputs = {
    .read_obs_rover = NULL, .read_obs_base = NULL, .read_sbas_data = NULL,
};

/* User configurable endpoints for transmitting data out
 * of the Starling Engine. */
static StarlingOutputCallbacks output_callbacks = {
    .handle_solution_low_latency = NULL, .handle_solution_time_matched = NULL,
};

/* Settings which control the filter behavior of the Starling engine. */
typedef struct StarlingSettings {
  bool is_glonass_enabled;
  bool is_galileo_enabled;
  bool is_beidou_enabled;
  bool is_time_matched_klobuchar_enabled;
  float glonass_downweight_factor;
  float elevation_mask;
  double solution_frequency;
  dgnss_solution_mode_t solution_output_mode;
} StarlingSettings;

/* Glonass biases are handled separately from generic settings. */
typedef struct GlonassBiases {
  bool is_valid;
  glo_biases_t values;
} GlonassBiases;

/* Reference position is also handled separately from generic settings. */
typedef struct ReferencePosition {
  bool is_valid;
  double xyz[3];
} ReferencePosition;

/* Initial settings values (internal to Starling). */
#define INIT_IS_GLONASS_ENABLED true
#define INIT_IS_GALILEO_ENABLED true
#define INIT_IS_BEIDOU_ENABLED true
#define INIT_IS_TIME_MATCHED_KLOBUCHAR_ENABLED true
#define INIT_GLONASS_DOWNWEIGHT_FACTOR 4.0f
#define INIT_ELEVATION_MASK 10.0f
#define INIT_SOLUTION_FREQUENCY 10.0
#define INIT_SOLUTION_OUTPUT_MODE STARLING_SOLN_MODE_LOW_LATENCY

/* Mutex IDs used in this implementation. */
enum {
  MTX_GLOBAL_SETTINGS,
  MTX_GLONASS_BIASES,
  MTX_REFERENCE_POSITION,
  MTX_TM_FILTER,
  MTX_LL_FILTER,
  MTX_SPP_FILTER,
  MTX_IONO_PARAMS,
  kMutexCount,
};

/* Local settings object and mutex protection. */
static StarlingSettings global_settings = {
    .is_glonass_enabled = INIT_IS_GLONASS_ENABLED,
    .is_galileo_enabled = INIT_IS_GALILEO_ENABLED,
    .is_beidou_enabled = INIT_IS_BEIDOU_ENABLED,
    .is_time_matched_klobuchar_enabled = INIT_IS_TIME_MATCHED_KLOBUCHAR_ENABLED,
    .glonass_downweight_factor = INIT_GLONASS_DOWNWEIGHT_FACTOR,
    .elevation_mask = INIT_ELEVATION_MASK,
    .solution_frequency = INIT_SOLUTION_FREQUENCY,
    .solution_output_mode = INIT_SOLUTION_OUTPUT_MODE,
};

/* Glonass biases and mutex protection. */
static GlonassBiases glonass_biases = {
    .is_valid = false, .values = {0},
};

/* Reference position and mutex protection. */
static ReferencePosition reference_position = {
    .is_valid = false, .xyz = {0},
};

static FilterManager *time_matched_filter_manager = NULL;
static FilterManager *low_latency_filter_manager = NULL;
static FilterManager *spp_filter_manager = NULL;

static bool has_time_matched_iono_params = false;
static ionosphere_t time_matched_iono_params;

static gps_time_t last_time_matched_rover_obs_post;

static sbas_system_t current_sbas_system = SBAS_NONE;

/**
 * Use this to update the settings for the provided filter manager
 * from any thread. This will apply the current value for
 * each of the settings to the given filter manager.
 *
 * The caller should take care to correctly synchronize access
 * to the provided filter manager. It is an error to call with
 * an invalid Filter Manager pointer.
 *
 * TODO(kevin) Once this lives inside LSNP, it may be better
 * to avoid synchronizing (and copying) the entire settings
 * struct every time and instead use C++ atomics for each
 * individual setting.
 */
static void update_filter_manager_settings(FilterManager *fm) {
  platform_mutex_lock(MTX_GLOBAL_SETTINGS);
  const StarlingSettings settings = global_settings;
  platform_mutex_unlock(MTX_GLOBAL_SETTINGS);

  /* Apply the most recent settings values to the Filter Manager. */
  assert(fm);
  set_pvt_engine_enable_constellation(
      fm, CONSTELLATION_GLO, settings.is_glonass_enabled);
  set_pvt_engine_enable_constellation(
      fm, CONSTELLATION_GAL, settings.is_galileo_enabled);
  set_pvt_engine_enable_constellation(
      fm, CONSTELLATION_BDS, settings.is_beidou_enabled);
  set_pvt_engine_obs_downweight_factor(
      fm, settings.glonass_downweight_factor, CODE_GLO_L1OF);
  set_pvt_engine_obs_downweight_factor(
      fm, settings.glonass_downweight_factor, CODE_GLO_L2OF);
  set_pvt_engine_elevation_mask(fm, settings.elevation_mask);
  set_pvt_engine_update_frequency(fm, settings.solution_frequency);
}

/**
 * Thread-safe update of glonass biases. Assumes that access to
 * the filter manager is protected elsewhere.
 */
static void update_filter_manager_rtk_glonass_biases(FilterManagerRTK *fmrtk) {
  platform_mutex_lock(MTX_GLONASS_BIASES);
  const GlonassBiases biases = glonass_biases;
  platform_mutex_unlock(MTX_GLONASS_BIASES);

  assert(fmrtk);
  if (biases.is_valid) {
    filter_manager_set_known_glonass_biases(fmrtk, biases.values);
  }
}

/**
 * Thread-safe update of reference position. Assumes that access to
 * the filter manager is protected elsewhere.
 */
static void update_filter_manager_rtk_reference_position(
    FilterManagerRTK *fmrtk) {
  platform_mutex_lock(MTX_REFERENCE_POSITION);
  const ReferencePosition refpos = reference_position;
  reference_position.is_valid = false;
  platform_mutex_unlock(MTX_REFERENCE_POSITION);

  assert(fmrtk);
  if (refpos.is_valid) {
    filter_manager_set_known_ref_pos(fmrtk, refpos.xyz);
  }
}

static void post_observations(u8 n,
                              const navigation_measurement_t m[],
                              const gps_time_t *t,
                              const pvt_engine_result_t *soln) {
  /* TODO: use a buffer from the pool from the start instead of
   * allocating nav_meas_tdcp as well. Downside, if we don't end up
   * pushing the message into the mailbox then we just wasted an
   * observation from the mailbox for no good reason. */

  obss_t *obs = platform_mailbox_item_alloc(MB_ID_TIME_MATCHED_OBS);
  errno_t ret;
  if (obs == NULL) {
    /* Pool is empty, grab a buffer from the mailbox instead, i.e.
     * overwrite the oldest item in the queue. */
    ret = platform_mailbox_fetch(
        MB_ID_TIME_MATCHED_OBS, (void **)&obs, TIME_IMMEDIATE);
    if (ret != 0) {
      log_error("Pool full and mailbox empty!");
    }
  }
  if (NULL != obs) {
    obs->tor = *t;
    obs->n = n;
    for (u8 i = 0, cnt = 0; i < n; ++i) {
      obs->nm[cnt++] = m[i];
    }
    if (soln->valid) {
      obs->pos_ecef[0] = soln->baseline[0];
      obs->pos_ecef[1] = soln->baseline[1];
      obs->pos_ecef[2] = soln->baseline[2];
      obs->has_pos = true;
    } else {
      obs->has_pos = false;
    }

    if (soln) {
      obs->soln = *soln;
    } else {
      obs->soln.valid = 0;
      obs->soln.velocity_valid = 0;
    }

    ret = platform_mailbox_post(MB_ID_TIME_MATCHED_OBS, obs, TIME_IMMEDIATE);
    if (ret != 0) {
      /* We could grab another item from the mailbox, discard it and then
       * post our obs again but if the size of the mailbox and the pool
       * are equal then we should have already handled the case where the
       * mailbox is full when we handled the case that the pool was full.
       * */
      log_error("Mailbox should have space!");
      platform_mailbox_item_free(MB_ID_TIME_MATCHED_OBS, obs);
    } else {
      last_time_matched_rover_obs_post = *t;
    }
  }
}

void reset_rtk_filter(void) {
  platform_mutex_lock(MTX_TM_FILTER);
  if (time_matched_filter_manager) {
    filter_manager_init(time_matched_filter_manager);
  }
  platform_mutex_unlock(MTX_TM_FILTER);
}

static PVT_ENGINE_INTERFACE_RC update_filter(FilterManager *filter_manager) {
  PVT_ENGINE_INTERFACE_RC ret = PVT_ENGINE_FAILURE;
  if (filter_manager_is_initialized(filter_manager)) {
    ret = filter_manager_update(filter_manager);
  } else {
    log_info("Starling Filter not initialized.");
  }
  return ret;
}

static PVT_ENGINE_INTERFACE_RC get_baseline(
    const FilterManager *filter_manager,
    const bool use_time_matched_baseline,
    dops_t *dops,
    pvt_engine_result_t *result) {
  PVT_ENGINE_INTERFACE_RC get_baseline_ret = PVT_ENGINE_FAILURE;

  get_baseline_ret = filter_manager_get_result(
      filter_manager, use_time_matched_baseline, result);

  if (get_baseline_ret == PVT_ENGINE_SUCCESS) {
    *dops = filter_manager_get_dop_values(filter_manager);
  }

  return get_baseline_ret;
}

static PVT_ENGINE_INTERFACE_RC call_pvt_engine_filter(
    FilterManager *filter_manager,
    const gps_time_t *obs_time,
    const u8 num_obs,
    const navigation_measurement_t *nav_meas,
    const ephemeris_t *ephemerides[MAX_CHANNELS],
    pvt_engine_result_t *result,
    dops_t *dops) {
  PVT_ENGINE_INTERFACE_RC update_rov_obs = PVT_ENGINE_FAILURE;
  PVT_ENGINE_INTERFACE_RC update_filter_ret = PVT_ENGINE_FAILURE;
  PVT_ENGINE_INTERFACE_RC get_baseline_ret = PVT_ENGINE_FAILURE;

  bool is_initialized = filter_manager_is_initialized(filter_manager);

  if (is_initialized) {
    update_filter_manager_settings(filter_manager);

    filter_manager_overwrite_ephemerides(filter_manager, ephemerides);

    update_rov_obs = filter_manager_update_rov_obs(
        filter_manager, obs_time, num_obs, nav_meas);
  }

  if (update_rov_obs == PVT_ENGINE_SUCCESS ||
      update_rov_obs == PVT_ENGINE_NO_APRIORI_POSITION) {
    update_filter_ret = update_filter(filter_manager);
  }

  if (update_filter_ret == PVT_ENGINE_SUCCESS) {
    get_baseline_ret = get_baseline(filter_manager, false, dops, result);
  }

  if (get_baseline_ret != PVT_ENGINE_SUCCESS) {
    return get_baseline_ret;
  }
  /* If get_baseline_ret == PVT_ENGINE_SUCCESS, we are interested in
   * update_rov_obs, because it could be PVT_ENGINE_NO_APRIORI_POSITION, which
   * would require an iteration. */
  return update_rov_obs;
}

/**
 * Processed a time-matched pair of rover and reference
 * observations. Return code indicates the status of
 * the computation. If successful, the calculated
 * DOPS and result are returned via the output parameters.
 */
static PVT_ENGINE_INTERFACE_RC process_matched_obs(
    const obss_t *rover_channel_meass,
    const obss_t *reference_obss,
    dops_t *rtk_dops,
    pvt_engine_result_t *rtk_result) {
  PVT_ENGINE_INTERFACE_RC update_rov_obs = PVT_ENGINE_FAILURE;
  PVT_ENGINE_INTERFACE_RC update_ref_obs = PVT_ENGINE_FAILURE;
  PVT_ENGINE_INTERFACE_RC update_filter_ret = PVT_ENGINE_FAILURE;
  PVT_ENGINE_INTERFACE_RC get_baseline_ret = PVT_ENGINE_FAILURE;

  ephemeris_t ephs[MAX_CHANNELS];
  const ephemeris_t *stored_ephs[MAX_CHANNELS];
  memset(stored_ephs, 0, sizeof(stored_ephs));

  for (u8 i = 0; i < rover_channel_meass->n; i++) {
    const navigation_measurement_t *nm = &rover_channel_meass->nm[i];
    if (platform_try_read_ephemeris(nm->sid, &ephs[i])) {
      if (1 == ephemeris_valid(&ephs[i], &nm->tot)) {
        stored_ephs[i] = &ephs[i];
      }
    }
  }

  dgnss_solution_mode_t dgnss_soln_mode = starling_get_solution_mode();

  platform_mutex_lock(MTX_TM_FILTER);

  if (!filter_manager_is_initialized(time_matched_filter_manager)) {
    filter_manager_init(time_matched_filter_manager);
  }

  if (filter_manager_is_initialized(time_matched_filter_manager)) {
    filter_manager_overwrite_ephemerides(time_matched_filter_manager,
                                         stored_ephs);

    /* Grab the most recent klobuchar enable setting. */
    platform_mutex_lock(MTX_GLOBAL_SETTINGS);
    bool disable_klobuchar = !global_settings.is_time_matched_klobuchar_enabled;
    platform_mutex_unlock(MTX_GLOBAL_SETTINGS);

    platform_mutex_lock(MTX_IONO_PARAMS);
    if (has_time_matched_iono_params) {
      filter_manager_update_iono_parameters(time_matched_filter_manager,
                                            &time_matched_iono_params,
                                            disable_klobuchar);
    }
    platform_mutex_unlock(MTX_IONO_PARAMS);

    update_rov_obs = filter_manager_update_rov_obs(time_matched_filter_manager,
                                                   &rover_channel_meass->tor,
                                                   rover_channel_meass->n,
                                                   rover_channel_meass->nm);
    update_ref_obs = filter_manager_update_ref_obs(
        (FilterManagerRTK *)time_matched_filter_manager,
        &reference_obss->tor,
        reference_obss->n,
        reference_obss->nm,
        reference_obss->pos_ecef);

    if ((update_rov_obs == PVT_ENGINE_SUCCESS ||
         update_rov_obs == PVT_ENGINE_NO_OBS ||
         update_rov_obs == PVT_ENGINE_INSUFFICIENT_OBS) &&
        update_ref_obs == PVT_ENGINE_SUCCESS) {
      update_filter_ret = update_filter(time_matched_filter_manager);
    }

    if (dgnss_soln_mode == STARLING_SOLN_MODE_LOW_LATENCY &&
        update_filter_ret == PVT_ENGINE_SUCCESS) {
      /* If we're in low latency mode we need to copy/update the low latency
         filter manager from the time matched filter manager. */
      platform_mutex_lock(MTX_LL_FILTER);
      copy_filter_manager_rtk(
          (FilterManagerRTK *)low_latency_filter_manager,
          (const FilterManagerRTK *)time_matched_filter_manager);
      platform_mutex_unlock(MTX_LL_FILTER);
    }
  }

  /* If we are in time matched mode then calculate and output the baseline
   * for this observation. */
  if (dgnss_soln_mode == STARLING_SOLN_MODE_TIME_MATCHED &&
      update_filter_ret == PVT_ENGINE_SUCCESS) {
    /* Note: in time match mode we send the physically incorrect time of the
     * observation message (which can be receiver clock time, or rounded GPS
     * time) instead of the true GPS time of the solution. */
    rtk_result->time = rover_channel_meass->tor;
    rtk_result->propagation_time = 0;
    get_baseline_ret =
        get_baseline(time_matched_filter_manager, true, rtk_dops, rtk_result);
  }

  platform_mutex_unlock(MTX_TM_FILTER);

  return get_baseline_ret;
}

bool update_time_matched(gps_time_t *last_update_time,
                         gps_time_t *current_time,
                         u8 num_obs) {
  double update_dt = gpsdifftime(current_time, last_update_time);
  double update_rate_limit = 0.99;
  if (num_obs > 16) {
    update_rate_limit = 1.99;
  }
  if (update_dt < update_rate_limit) {
    return false;
  }
  return true;
}

static void time_matched_obs_thread(void *arg) {
  (void)arg;
  platform_thread_set_name("time matched obs");

  if (NULL == inputs.read_obs_base) {
    log_error(
        "No base obs source provided. Running base obs thread is impossible.");
    return;
  }

  while (1) {
    obss_t base_obs;
    int ret = inputs.read_obs_base(STARLING_READ_BLOCKING, &base_obs);
    if (STARLING_READ_OK != ret) {
      continue;
    }

    if (gps_time_valid(&last_time_matched_rover_obs_post) &&
        gpsdifftime(&last_time_matched_rover_obs_post, &base_obs.tor) >
            BASE_LATENCY_TIMEOUT) {
      log_info("Communication Latency exceeds 15 seconds");
    }

    /* Check if the el mask has changed and update */
    platform_mutex_lock(MTX_TM_FILTER);
    /* Grab the latest settings. */
    update_filter_manager_settings(time_matched_filter_manager);
    /* Update the glonass biases. */
    update_filter_manager_rtk_glonass_biases(
        (FilterManagerRTK *)time_matched_filter_manager);
    update_filter_manager_rtk_reference_position(
        (FilterManagerRTK *)time_matched_filter_manager);

    platform_mutex_unlock(MTX_TM_FILTER);

    dgnss_solution_mode_t dgnss_soln_mode = starling_get_solution_mode();

    obss_t *obss;
    /* Look through the mailbox (FIFO queue) of locally generated observations
     * looking for one that matches in time. */
    while (platform_mailbox_fetch(
               MB_ID_TIME_MATCHED_OBS, (void **)&obss, TIME_IMMEDIATE) == 0) {
      if (dgnss_soln_mode == STARLING_SOLN_MODE_NO_DGNSS) {
        /* Not doing any DGNSS.  Toss the obs away. */
        platform_mailbox_item_free(MB_ID_TIME_MATCHED_OBS, obss);
        continue;
      }

      double dt = gpsdifftime(&obss->tor, &base_obs.tor);

      if (fabs(dt) < TIME_MATCH_THRESHOLD && base_obs.has_pos == 1) {
        /* Local variables to capture the filter result. */
        PVT_ENGINE_INTERFACE_RC time_matched_rc = PVT_ENGINE_FAILURE;
        StarlingFilterSolution solution = {0};

        /* Perform the time-matched filter update. */
        static gps_time_t last_update_time = {.wn = 0, .tow = 0.0};
        if (update_time_matched(&last_update_time, &obss->tor, obss->n) ||
            dgnss_soln_mode == STARLING_SOLN_MODE_TIME_MATCHED) {
          time_matched_rc = process_matched_obs(
              obss, &base_obs, &solution.dops, &solution.result);
          last_update_time = obss->tor;
        }

        /* Pass on NULL for the solution if it wasn't successful. */
        StarlingFilterSolution *p_solution = NULL;
        if (PVT_ENGINE_SUCCESS == time_matched_rc) {
          p_solution = &solution;
        }

        if (NULL != output_callbacks.handle_solution_time_matched) {
          output_callbacks.handle_solution_time_matched(
              p_solution, &base_obs, obss);
        }

        platform_mailbox_item_free(MB_ID_TIME_MATCHED_OBS, obss);
        break;
      } else {
        if (dt > 0) {
          /* Time of base obs before time of local obs, we must not have a local
           * observation matching this base observation, break and wait for a
           * new base observation. */

          /* In practice this should only happen when we initially start
           * receiving corrections, or if the ntrip/skylark corrections are old
           * due to connection problems.
           */
          log_warn(
              "Obs Matching: t_base < t_rover "
              "(dt=%f obss.t={%d,%f} base_obss.t={%d,%f})",
              dt,
              obss->tor.wn,
              obss->tor.tow,
              base_obs.tor.wn,
              base_obs.tor.tow);
          /* Return the buffer to the mailbox so we can try it again later. */
          const errno_t post_ret = platform_mailbox_post_ahead(
              MB_ID_TIME_MATCHED_OBS, obss, TIME_IMMEDIATE);
          if (post_ret != 0) {
            /* Something went wrong with returning it to the buffer, better just
             * free it and carry on. */
            log_warn("Obs Matching: mailbox full, discarding observation!");
            platform_mailbox_item_free(MB_ID_TIME_MATCHED_OBS, obss);
          }
          break;
        } else {
          /* Time of base obs later than time of local obs,
           * keep moving through the mailbox. */
          platform_mailbox_item_free(MB_ID_TIME_MATCHED_OBS, obss);
        }
      }
    }
  }
}

static void init_filters_and_settings(void) {
  last_time_matched_rover_obs_post = GPS_TIME_UNKNOWN;

  platform_mailbox_init(MB_ID_TIME_MATCHED_OBS);

  platform_mutex_lock(MTX_TM_FILTER);
  time_matched_filter_manager = create_filter_manager_rtk();
  assert(time_matched_filter_manager);
  platform_mutex_unlock(MTX_TM_FILTER);

  platform_mutex_lock(MTX_LL_FILTER);
  low_latency_filter_manager = create_filter_manager_rtk();
  assert(low_latency_filter_manager);
  platform_mutex_unlock(MTX_LL_FILTER);
}

/**
 * Perform the appropriate processing and FilterManager
 * updates for a single SBAS message.
 */
static void process_sbas_data(const sbas_raw_data_t *sbas_data) {
  sbas_system_t sbas_system = get_sbas_system(sbas_data->sid);

  platform_mutex_lock(MTX_SPP_FILTER);
  if (sbas_system != current_sbas_system && SBAS_NONE != current_sbas_system) {
    /* clear existing SBAS corrections when provider changes */
    filter_manager_reinitialize_sbas(spp_filter_manager);
  }
  filter_manager_process_sbas_message(spp_filter_manager, sbas_data);
  platform_mutex_unlock(MTX_SPP_FILTER);
  current_sbas_system = sbas_system;
}

/**
 * Try and fetch available SBAS messages from the SBAS mailbox.
 *
 * NOTE: This function should not block, so we use TIME_IMMEDIATE for
 * the fetch operation. If a message is there, we take it, otherwise
 * nevermind.
 */
static void process_any_sbas_messages(void) {
  if (NULL == inputs.read_sbas_data) {
    return;
  }

  sbas_raw_data_t data;
  while (STARLING_READ_OK ==
         inputs.read_sbas_data(STARLING_READ_NONBLOCKING, &data)) {
    process_sbas_data(&data);
  }
}

static void init_mutexes(void) {
  for (mtx_id_t i = 0; i < kMutexCount; ++i) {
    int error = platform_mutex_init(i);
    if (0 != error) {
      log_error("STARLING: unable to initialize mutex: %d.", error);
    }
  }
}

static void starling_thread(void) {
  /* Initialize all filters, settings, and SBP callbacks. */
  init_filters_and_settings();

  /* Spawn the time_matched thread only if base obs are available. */
  if (NULL != inputs.read_obs_base) {
    platform_thread_create(THREAD_ID_TMO, time_matched_obs_thread);
  }

  static navigation_measurement_t nav_meas[MAX_CHANNELS];
  static ephemeris_t e_meas[MAX_CHANNELS];
  static gps_time_t obs_time = {0};

  platform_mutex_lock(MTX_SPP_FILTER);
  spp_filter_manager = create_filter_manager_spp();
  assert(spp_filter_manager);
  filter_manager_init(spp_filter_manager);
  platform_mutex_unlock(MTX_SPP_FILTER);

  if (NULL == inputs.read_obs_rover) {
    log_error(
        "No rover obs source provided. Running Starling Engine is impossible.");
  }

  while (TRUE) {
    platform_watchdog_notify_starling_main_thread();

    process_any_sbas_messages();

    me_msg_obs_t me_msg;
    int ret = inputs.read_obs_rover(STARLING_READ_BLOCKING, &me_msg);
    if (STARLING_READ_OK != ret) {
      continue;
    }

#if defined PROFILE_STARLING && PROFILE_STARLING > 0
    static float avg_run_time_s = 0.1f;
    static float diff_run_time_s = 0.1f;
    static float avg_diff_run_time_s = 0.0f;
    static float std_run_time_s = 0.1f;
    const float smooth_factor = 0.01f;
    u32 nap_snapshot_begin = NAP->TIMING_COUNT;
#endif

    /* When simulation is enabled, intercept the incoming
     * observations. No further processing will be performed
     * by the PVT engine, and the simulation will proceed
     * to takeover all SBP output generation.
     *
     * NOTE: Because we no longer post observations
     * to the time-matched thread there won't be any
     * output when in time-matched solution mode.
     *
     * TODO(kevin) move all this onto a separate thread
     * somewhere else. */
    if (starling_integration_simulation_enabled()) {
      starling_integration_simulation_run(&me_msg);
      continue;
    }

    gps_time_t epoch_time = me_msg.obs_time;

    /* If there are no messages, or the observation time is invalid,
     * we send an empty solution. */
    if (me_msg.size == 0 || !gps_time_valid(&epoch_time)) {
      if (NULL != output_callbacks.handle_solution_low_latency) {
        output_callbacks.handle_solution_low_latency(
            NULL, NULL, &epoch_time, nav_meas, 0);
      }
      continue;
    }

    /* When we change the solution rate down, we sometimes can round the
     * time to an epoch earlier than the previous one processed, in that
     * case we want to ignore any epochs with an earlier timestamp */
    if (gpsdifftime(&me_msg.obs_time, &obs_time) <= 0.0) {
      continue;
    }

    u8 n_ready = me_msg.size;
    memset(nav_meas, 0, sizeof(nav_meas));

    if (n_ready) {
      MEMCPY_S(nav_meas,
               sizeof(nav_meas),
               me_msg.obs,
               n_ready * sizeof(navigation_measurement_t));
    }

    memset(e_meas, 0, sizeof(e_meas));

    if (n_ready) {
      MEMCPY_S(
          e_meas, sizeof(e_meas), me_msg.ephem, n_ready * sizeof(ephemeris_t));
    }

    obs_time = me_msg.obs_time;

    ionosphere_t i_params;
    /* get iono parameters if available, otherwise use default ones */
    if (!platform_try_read_iono_corr(&i_params)) {
      i_params = DEFAULT_IONO_PARAMS;
    }
    platform_mutex_lock(MTX_IONO_PARAMS);
    has_time_matched_iono_params = true;
    time_matched_iono_params = i_params;
    platform_mutex_unlock(MTX_IONO_PARAMS);
    platform_mutex_lock(MTX_SPP_FILTER);
    filter_manager_update_iono_parameters(spp_filter_manager, &i_params, false);
    platform_mutex_unlock(MTX_SPP_FILTER);

    /* This will duplicate pointers to satellites with mutliple frequencies,
     * but this scenario is expected and handled */
    const ephemeris_t *stored_ephs[MAX_CHANNELS];
    memset(stored_ephs, 0, sizeof(stored_ephs));
    for (u8 i = 0; i < n_ready; i++) {
      navigation_measurement_t *nm = &nav_meas[i];
      ephemeris_t *e = NULL;

      /* Find the original index of this measurement in order to point to
       * the correct ephemeris. (Do not load it again from NDB because it may
       * have changed meanwhile.) */
      for (u8 j = 0; j < n_ready; j++) {
        if (sid_is_equal(nm->sid, e_meas[j].sid)) {
          e = &e_meas[j];
          break;
        }
      }

      if (e == NULL || 1 != ephemeris_valid(e, &nm->tot)) {
        continue;
      }

      stored_ephs[i] = e;
    }

    /* Here we do the following:
     * 1. Call SPP filter.
     * 2. With SPP success call RTK filter.
     *
     * The outputs should be as follows.
     * 1. SPP success & RTK success & LOW_LATENCY enabled = SPP overwritten with
     * RTK output.
     * 2. SPP success & RTK failure                       = SPP output.
     * 3. SPP failure & not TIME_MATCHED enabled          = default output.
     */
    PVT_ENGINE_INTERFACE_RC spp_rc = PVT_ENGINE_FAILURE;
    PVT_ENGINE_INTERFACE_RC rtk_rc = PVT_ENGINE_FAILURE;
    StarlingFilterSolution spp_solution = {0};
    StarlingFilterSolution rtk_solution = {0};
    spp_solution.result.valid = false;
    rtk_solution.result.valid = false;
    dgnss_solution_mode_t dgnss_soln_mode = starling_get_solution_mode();

    /* Always try and run the SPP filter. */
    platform_mutex_lock(MTX_SPP_FILTER);
    spp_rc = call_pvt_engine_filter(spp_filter_manager,
                                    &obs_time,
                                    n_ready,
                                    nav_meas,
                                    stored_ephs,
                                    &spp_solution.result,
                                    &spp_solution.dops);

    /* If the SPP filter doesn't have an a priori position, the position will be
     degraded (since some a priori models require it, like iono/tropo). To fix
     this problem, we get an initial position and iterate the solution. */
    if (spp_rc == PVT_ENGINE_NO_APRIORI_POSITION) {
      filter_manager_init(spp_filter_manager);
      filter_manager_set_apriori_position(spp_filter_manager,
                                          spp_solution.result.baseline);

      spp_rc = call_pvt_engine_filter(spp_filter_manager,
                                      &obs_time,
                                      n_ready,
                                      nav_meas,
                                      stored_ephs,
                                      &spp_solution.result,
                                      &spp_solution.dops);
    }
    platform_mutex_unlock(MTX_SPP_FILTER);

    /* We only post to time-matched thread on SPP success. */
    if (PVT_ENGINE_SUCCESS == spp_rc) {
      post_observations(n_ready, nav_meas, &obs_time, &spp_solution.result);
    }

    /* Figure out if we want to run the RTK filter. */
    const bool should_do_low_latency_rtk =
        (PVT_ENGINE_SUCCESS == spp_rc) &&
        (STARLING_SOLN_MODE_LOW_LATENCY == dgnss_soln_mode);

    /* Run the RTK filter when desired. */
    if (should_do_low_latency_rtk) {
      platform_mutex_lock(MTX_LL_FILTER);
      rtk_rc = call_pvt_engine_filter(low_latency_filter_manager,
                                      &obs_time,
                                      n_ready,
                                      nav_meas,
                                      stored_ephs,
                                      &rtk_solution.result,
                                      &rtk_solution.dops);
      platform_mutex_unlock(MTX_LL_FILTER);
    }

    /* Generate the output based on which filters ran successfully. */
    StarlingFilterSolution *p_spp_solution = NULL;
    if (PVT_ENGINE_SUCCESS == spp_rc) {
      p_spp_solution = &spp_solution;
    }
    StarlingFilterSolution *p_rtk_solution = NULL;
    if (PVT_ENGINE_SUCCESS == rtk_rc) {
      p_rtk_solution = &rtk_solution;
    }

    /* Forward solutions to outside world. */
    if (NULL != output_callbacks.handle_solution_low_latency) {
      output_callbacks.handle_solution_low_latency(
          p_spp_solution, p_rtk_solution, &epoch_time, nav_meas, n_ready);
    }
#if defined PROFILE_STARLING && PROFILE_STARLING > 0
    u32 nap_snapshot_diff = (u32)(NAP->TIMING_COUNT - nap_snapshot_begin);
    float time_snapshot_diff = RX_DT_NOMINAL * nap_snapshot_diff;
    avg_run_time_s = avg_run_time_s * (1 - smooth_factor) +
                     time_snapshot_diff * smooth_factor;
    diff_run_time_s = (time_snapshot_diff - avg_run_time_s);
    avg_diff_run_time_s = avg_diff_run_time_s * (1 - smooth_factor) +
                          (diff_run_time_s * diff_run_time_s) * smooth_factor;
    std_run_time_s = sqrtf(avg_diff_run_time_s);
    if (diff_run_time_s > 3.0f * std_run_time_s) {
      log_warn("time_snapshot_diff %f average %f std %f",
               time_snapshot_diff,
               avg_run_time_s,
               std_run_time_s);
    }
#endif
  }
}

/* Run the starling engine on the current thread. Blocks indefinitely. */
void starling_run(void) { starling_thread(); }

<<<<<<< HEAD
/* Set up all persistent data-structures used by the API. All
 * API calls should be valid after a call to this function. */
void starling_initialize_api(void) {
  /* It is invalid to call more than once. */
  assert(!is_starling_api_initialized);

  init_mutexes();

  platform_mailbox_init(MB_ID_SBAS_DATA);

  is_starling_api_initialized = true;
}

/* Add SBAS data to the Starling engine. */
void starling_add_sbas_data(const sbas_raw_data_t *sbas_data,
                            const size_t n_sbas_data) {
  assert(is_starling_api_initialized);
  for (size_t i = 0; i < n_sbas_data; ++i) {
    sbas_raw_data_t *sbas_data_msg =
        platform_mailbox_item_alloc(MB_ID_SBAS_DATA);
    if (NULL == sbas_data_msg) {
      log_error("platform_mailbox_item_alloc(MB_ID_SBAS_DATA) failed!");
      continue;
    }
    assert(sbas_data);
    *sbas_data_msg = *sbas_data;
    errno_t ret =
        platform_mailbox_post(MB_ID_SBAS_DATA, sbas_data_msg, TIME_IMMEDIATE);
    if (ret != 0) {
      log_error("platform_mailbox_post(MB_ID_SBAS_DATA) failed!");
      platform_mailbox_item_free(MB_ID_SBAS_DATA, sbas_data_msg);
    }
  }
=======
void starling_set_input_functions(const StarlingInputFunctionTable *functions) {
  inputs = *functions;
>>>>>>> 0ce23e3c
}

void starling_set_output_callbacks(const StarlingOutputCallbacks *callbacks) {
  output_callbacks = *callbacks;
}

/*******************************************************************************
 * Settings Update Functions
 * -------------------------
 * Take care to never hold a FilterManager lock inside the scope of a
 * MTX_GLOBAL_SETTINGS. Doing so may result in deadlock.
 ******************************************************************************/

/* Enable glonass constellation in the Starling engine. */
void starling_set_is_glonass_enabled(bool is_glonass_enabled) {
  platform_mutex_lock(MTX_GLOBAL_SETTINGS);
  global_settings.is_glonass_enabled = is_glonass_enabled;
  platform_mutex_unlock(MTX_GLOBAL_SETTINGS);
}

void starling_set_is_galileo_enabled(bool is_galileo_enabled) {
  platform_mutex_lock(MTX_GLOBAL_SETTINGS);
  global_settings.is_galileo_enabled = is_galileo_enabled;
  platform_mutex_unlock(MTX_GLOBAL_SETTINGS);
}

void starling_set_is_beidou_enabled(bool is_beidou_enabled) {
  platform_mutex_lock(MTX_GLOBAL_SETTINGS);
  global_settings.is_beidou_enabled = is_beidou_enabled;
  platform_mutex_unlock(MTX_GLOBAL_SETTINGS);
}

/* Enable klobuchar corrections in the time-matched filter. */
void starling_set_is_time_matched_klobuchar_enabled(bool is_klobuchar_enabled) {
  platform_mutex_lock(MTX_GLOBAL_SETTINGS);
  global_settings.is_time_matched_klobuchar_enabled = is_klobuchar_enabled;
  platform_mutex_unlock(MTX_GLOBAL_SETTINGS);
}

/* Modify the relative weighting of glonass observations. */
void starling_set_glonass_downweight_factor(float factor) {
  platform_mutex_lock(MTX_GLOBAL_SETTINGS);
  global_settings.glonass_downweight_factor = factor;
  platform_mutex_unlock(MTX_GLOBAL_SETTINGS);
}

/* Set the elevation mask used to filter satellites from the solution. */
void starling_set_elevation_mask(float elevation_mask) {
  platform_mutex_lock(MTX_GLOBAL_SETTINGS);
  global_settings.elevation_mask = elevation_mask;
  platform_mutex_unlock(MTX_GLOBAL_SETTINGS);
}

/* Set the rate at which the filter calculates solutions. */
void starling_set_solution_frequency(double frequency) {
  platform_mutex_lock(MTX_GLOBAL_SETTINGS);
  global_settings.solution_frequency = frequency;
  platform_mutex_unlock(MTX_GLOBAL_SETTINGS);
}

/* Enable fixed RTK mode in the Starling engine. */
void starling_set_is_fix_enabled(bool is_fix_enabled) {
  platform_mutex_lock(MTX_LL_FILTER);
  if (low_latency_filter_manager) {
    set_pvt_engine_enable_fix_mode(low_latency_filter_manager, is_fix_enabled);
  }
  platform_mutex_unlock(MTX_LL_FILTER);

  platform_mutex_lock(MTX_TM_FILTER);
  if (time_matched_filter_manager) {
    set_pvt_engine_enable_fix_mode(time_matched_filter_manager, is_fix_enabled);
  }
  platform_mutex_unlock(MTX_TM_FILTER);
}

/* Indicate for how long corrections should persist. */
void starling_set_max_correction_age(int max_age) {
  platform_mutex_lock(MTX_LL_FILTER);
  if (low_latency_filter_manager) {
    set_max_correction_age(low_latency_filter_manager, max_age);
  }
  platform_mutex_unlock(MTX_LL_FILTER);

  platform_mutex_lock(MTX_TM_FILTER);
  if (time_matched_filter_manager) {
    set_max_correction_age(time_matched_filter_manager, max_age);
  }
  platform_mutex_unlock(MTX_TM_FILTER);
}

/* Set a surveyed reference position for the base station. */
void starling_set_known_ref_pos(const double base_pos[3]) {
  platform_mutex_lock(MTX_REFERENCE_POSITION);
  memcpy(
      reference_position.xyz, base_pos, sizeof(reference_position.xyz[0]) * 3);
  reference_position.is_valid = true;
  platform_mutex_unlock(MTX_REFERENCE_POSITION);
}

/* Update the glonass biases. */
void starling_set_known_glonass_biases(const glo_biases_t biases) {
  platform_mutex_lock(MTX_GLONASS_BIASES);
  glonass_biases.values = biases;
  glonass_biases.is_valid = true;
  platform_mutex_unlock(MTX_GLONASS_BIASES);
}

/* Set the desired solution mode for the Starling engine. */
void starling_set_solution_mode(dgnss_solution_mode_t mode) {
  platform_mutex_lock(MTX_GLOBAL_SETTINGS);
  global_settings.solution_output_mode = mode;
  platform_mutex_unlock(MTX_GLOBAL_SETTINGS);
}

/* Get the current solution mode for the Starling engine. */
dgnss_solution_mode_t starling_get_solution_mode(void) {
  platform_mutex_lock(MTX_GLOBAL_SETTINGS);
  dgnss_solution_mode_t mode = global_settings.solution_output_mode;
  platform_mutex_unlock(MTX_GLOBAL_SETTINGS);
  return mode;
}<|MERGE_RESOLUTION|>--- conflicted
+++ resolved
@@ -867,44 +867,14 @@
 /* Run the starling engine on the current thread. Blocks indefinitely. */
 void starling_run(void) { starling_thread(); }
 
-<<<<<<< HEAD
 /* Set up all persistent data-structures used by the API. All
  * API calls should be valid after a call to this function. */
 void starling_initialize_api(void) {
-  /* It is invalid to call more than once. */
-  assert(!is_starling_api_initialized);
-
   init_mutexes();
-
-  platform_mailbox_init(MB_ID_SBAS_DATA);
-
-  is_starling_api_initialized = true;
-}
-
-/* Add SBAS data to the Starling engine. */
-void starling_add_sbas_data(const sbas_raw_data_t *sbas_data,
-                            const size_t n_sbas_data) {
-  assert(is_starling_api_initialized);
-  for (size_t i = 0; i < n_sbas_data; ++i) {
-    sbas_raw_data_t *sbas_data_msg =
-        platform_mailbox_item_alloc(MB_ID_SBAS_DATA);
-    if (NULL == sbas_data_msg) {
-      log_error("platform_mailbox_item_alloc(MB_ID_SBAS_DATA) failed!");
-      continue;
-    }
-    assert(sbas_data);
-    *sbas_data_msg = *sbas_data;
-    errno_t ret =
-        platform_mailbox_post(MB_ID_SBAS_DATA, sbas_data_msg, TIME_IMMEDIATE);
-    if (ret != 0) {
-      log_error("platform_mailbox_post(MB_ID_SBAS_DATA) failed!");
-      platform_mailbox_item_free(MB_ID_SBAS_DATA, sbas_data_msg);
-    }
-  }
-=======
+}
+
 void starling_set_input_functions(const StarlingInputFunctionTable *functions) {
   inputs = *functions;
->>>>>>> 0ce23e3c
 }
 
 void starling_set_output_callbacks(const StarlingOutputCallbacks *callbacks) {
