--- conflicted
+++ resolved
@@ -640,16 +640,10 @@
 
     set_pvt_engine_elevation_mask(filter_manager,
                                   get_solution_elevation_mask());
-<<<<<<< HEAD
-    set_pvt_engine_glonass_downweight_factor(filter_manager,
-                                             glonass_downweight_factor);
-=======
-    set_pvt_engine_enable_glonass(filter_manager, enable_glonass);
     set_pvt_engine_obs_downweight_factor(
         filter_manager, glonass_downweight_factor, CODE_GLO_L1OF);
     set_pvt_engine_obs_downweight_factor(
         filter_manager, glonass_downweight_factor, CODE_GLO_L2OF);
->>>>>>> 9e0e6ac3
     set_pvt_engine_update_frequency(filter_manager, solution_frequency);
 
     filter_manager_overwrite_ephemerides(filter_manager, ephemerides);
@@ -902,16 +896,10 @@
 
     set_pvt_engine_elevation_mask(time_matched_filter_manager,
                                   get_solution_elevation_mask());
-<<<<<<< HEAD
-    set_pvt_engine_glonass_downweight_factor(time_matched_filter_manager,
-                                             glonass_downweight_factor);
-=======
-    set_pvt_engine_enable_glonass(time_matched_filter_manager, enable_glonass);
     set_pvt_engine_obs_downweight_factor(
         time_matched_filter_manager, glonass_downweight_factor, CODE_GLO_L1OF);
     set_pvt_engine_obs_downweight_factor(
         time_matched_filter_manager, glonass_downweight_factor, CODE_GLO_L2OF);
->>>>>>> 9e0e6ac3
     set_pvt_engine_update_frequency(time_matched_filter_manager,
                                     starling_frequency);
     platform_mutex_unlock(&time_matched_filter_manager_lock);
