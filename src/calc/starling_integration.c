--- conflicted
+++ resolved
@@ -782,14 +782,8 @@
   };
   starling_set_external_functions_implementation(&extfns);
 
-<<<<<<< HEAD
   setup_solution_handlers();
 
-  /* Init settings here in the main thread to avoid thread safety issues */
-  initialize_starling_settings();
-
-=======
->>>>>>> 17c2f901
   /* Start main starling thread. */
   platform_thread_create(THREAD_ID_STARLING, initialize_and_run_starling);
 }
