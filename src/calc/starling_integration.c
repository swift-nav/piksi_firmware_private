--- conflicted
+++ resolved
@@ -781,292 +781,6 @@
   }
 }
 
-/*******************************************************************************
- * Starling Output Callbacks
- ******************************************************************************/
-
-static void send_solution_time_matched(const StarlingFilterSolution *solution,
-                                       const obss_t *obss_base,
-                                       const obss_t *obss_rover) {
-  assert(obss_base);
-  assert(obss_rover);
-  /* Fill in the output messages. We always use the SPP message first.
-   * Then if there is a successful time-matched result, we will
-   * overwrite the relevant messages. */
-  sbp_messages_t sbp_messages;
-  starling_integration_sbp_messages_init(&sbp_messages, &obss_base->tor);
-
-  pvt_engine_result_t soln_copy = obss_rover->soln;
-  solution_make_sbp(&soln_copy, NULL, &sbp_messages);
-
-  if (solution) {
-    solution_make_baseline_sbp(&solution->result,
-                               obss_rover->pos_ecef,
-                               &solution->dops,
-                               &sbp_messages);
-  }
-
-  /* Only send time-matched output if we are not in low-latency mode
-   * and our current time-matched result occurs after the most recent
-   * SPP output. */
-  if (spp_timeout(&last_spp, &last_dgnss, starling_get_solution_mode())) {
-    solution_send_pos_messages(
-        obss_base->sender_id, &sbp_messages, obss_rover->n, obss_rover->nm);
-  }
-
-  /* Always keep track of which base station is sending in the
-   * base observations. */
-  chMtxLock(&current_base_sender_id_lock);
-  current_base_sender_id = obss_base->sender_id;
-  chMtxUnlock(&current_base_sender_id_lock);
-}
-
-static void send_solution_low_latency(
-    const StarlingFilterSolution *spp_solution,
-    const StarlingFilterSolution *rtk_solution,
-    const gps_time_t *solution_epoch_time,
-    const navigation_measurement_t *nav_meas,
-    const size_t num_nav_meas) {
-  assert(solution_epoch_time);
-  assert(nav_meas);
-
-  /* Check if observations do not have valid time. We may have locally a
-   * reasonable estimate of current GPS time, so we can round that to the
-   * nearest epoch and use instead if necessary.
-   */
-  gps_time_t epoch_time = *solution_epoch_time;
-  if (!gps_time_valid(&epoch_time) && TIME_PROPAGATED <= get_time_quality()) {
-    epoch_time = get_current_time();
-    epoch_time = gps_time_round_to_epoch(&epoch_time, soln_freq_setting);
-  }
-
-  /* Initialize the output messages. If there is an SPP solution, we first
-   * apply that. Then if there is an RTK solution, overwrite the relevant
-   * messages with the RTK baseline result. When there are no valid
-   * solutions, we simply pass on the set of default messages. */
-  sbp_messages_t sbp_messages;
-  starling_integration_sbp_messages_init(&sbp_messages, &epoch_time);
-
-  u8 base_sender_id = STARLING_BASE_SENDER_ID_DEFAULT;
-  if (spp_solution) {
-    solution_make_sbp(
-        &spp_solution->result, &spp_solution->dops, &sbp_messages);
-    if (rtk_solution) {
-      solution_make_baseline_sbp(&rtk_solution->result,
-                                 spp_solution->result.baseline,
-                                 &rtk_solution->dops,
-                                 &sbp_messages);
-
-      chMtxLock(&current_base_sender_id_lock);
-      base_sender_id = current_base_sender_id;
-      chMtxUnlock(&current_base_sender_id_lock);
-    }
-  }
-  starling_integration_solution_send_low_latency_output(
-      base_sender_id, &sbp_messages, num_nav_meas, nav_meas);
-}
-
-/*******************************************************************************
- * Starling Initialization
- ******************************************************************************/
-
-static void initialize_starling_settings(void) {
-  static const char *const dgnss_filter_enum[] = {"Float", "Fixed", NULL};
-  static struct setting_type dgnss_filter_setting;
-  static dgnss_filter_t dgnss_filter_mode = FILTER_FIXED;
-  int TYPE_GNSS_FILTER =
-      settings_type_register_enum(dgnss_filter_enum, &dgnss_filter_setting);
-
-  SETTING_NOTIFY("solution",
-                 "dgnss_filter",
-                 dgnss_filter_mode,
-                 TYPE_GNSS_FILTER,
-                 enable_fix_mode);
-
-  static u32 max_age_of_differential = 30;
-  SETTING_NOTIFY("solution",
-                 "correction_age_max",
-                 max_age_of_differential,
-                 TYPE_INT,
-                 set_max_age);
-
-  SETTING_NOTIFY("solution",
-                 "enable_glonass",
-                 enable_glonass,
-                 TYPE_BOOL,
-                 set_is_glonass_enabled);
-
-  SETTING_NOTIFY("solution",
-                 "enable_galileo",
-                 enable_galileo,
-                 TYPE_BOOL,
-                 set_is_galileo_enabled);
-
-  SETTING_NOTIFY("solution",
-                 "enable_beidou",
-                 enable_beidou,
-                 TYPE_BOOL,
-                 set_is_beidou_enabled);
-
-  static float glonass_downweight_factor = 4.0;
-  SETTING_NOTIFY("solution",
-                 "glonass_measurement_std_downweight_factor",
-                 glonass_downweight_factor,
-                 TYPE_FLOAT,
-                 set_glonass_downweight_factor);
-
-  static bool disable_klobuchar = false;
-  SETTING_NOTIFY("solution",
-                 "disable_klobuchar_correction",
-                 disable_klobuchar,
-                 TYPE_BOOL,
-                 set_disable_klobuchar);
-
-  static const char *const dgnss_soln_mode_enum[] = {
-      "Low Latency", "Time Matched", "No DGNSS", NULL};
-  static struct setting_type dgnss_soln_mode_setting;
-  int TYPE_GNSS_SOLN_MODE = settings_type_register_enum(
-      dgnss_soln_mode_enum, &dgnss_soln_mode_setting);
-  static dgnss_solution_mode_t dgnss_soln_mode = STARLING_SOLN_MODE_LOW_LATENCY;
-  SETTING_NOTIFY("solution",
-                 "dgnss_solution_mode",
-                 dgnss_soln_mode,
-                 TYPE_GNSS_SOLN_MODE,
-                 set_dgnss_soln_mode);
-
-  SETTING("solution", "send_heading", send_heading, TYPE_BOOL);
-  SETTING_NOTIFY("solution",
-                 "heading_offset",
-                 heading_offset,
-                 TYPE_FLOAT,
-                 heading_offset_changed);
-}
-
-static void initialize_vehicle_dynamics_filters(void) {
-  default_dynamics_filter = vehicle_dynamics_filter_create(DYNAMICS_NONE);
-  tractor_dynamics_filter = vehicle_dynamics_filter_create(DYNAMICS_TRACTOR);
-
-  dynamics_filter = default_dynamics_filter;
-
-  /* TODO(kevin) register settings. */
-  static const char *const vehicle_dynamics_filter_mode_enum[] = {"None",
-                                                                  "Tractor"};
-  static struct setting_type vehicle_dynamics_filter_mode_setting;
-  int TYPE_VEHICLE_DYNAMICS_FILTER_MODE = settings_type_register_enum(
-      vehicle_dynamics_filter_mode_enum, &vehicle_dynamics_filter_mode_setting);
-  static VehicleDynamicsFilterType vehicle_dynamics_filter_mode = DYNAMICS_NONE;
-  SETTING_NOTIFY("vehicle_dynamics_filter",
-                 "mode",
-                 vehicle_dynamics_filter_mode,
-                 TYPE_VEHICLE_DYNAMICS_FILTER_MODE,
-                 setting_notify_vehicle_dynamics_filter_mode);
-
-  SETTING_NOTIFY("vehicle_dynamics_filter",
-                 "lowpass_time_constant",
-                 dynamics_filter_settings.lowpass_constant,
-                 TYPE_FLOAT,
-                 setting_notify_vehicle_dynamics_filter_param);
-
-  SETTING_NOTIFY("vehicle_dynamics_filter",
-                 "max_acceleration",
-                 dynamics_filter_settings.max_acceleration,
-                 TYPE_FLOAT,
-                 setting_notify_vehicle_dynamics_filter_param);
-}
-
-static THD_FUNCTION(initialize_and_run_starling, arg) {
-  (void)arg;
-  chRegSetThreadName("starling");
-
-  initialize_vehicle_dynamics_filters();
-  initialize_starling_settings();
-
-  /* Set time of last differential solution in the past. */
-  last_dgnss = GPS_TIME_UNKNOWN;
-  last_spp = GPS_TIME_UNKNOWN;
-
-  /* Register a reset callback. */
-  static sbp_msg_callbacks_node_t reset_filters_node;
-  sbp_register_cbk(
-      SBP_MSG_RESET_FILTERS, &reset_filters_callback, &reset_filters_node);
-
-  /* Register output callbacks. */
-  StarlingOutputCallbacks output_callbacks = {
-      .handle_solution_low_latency = send_solution_low_latency,
-      .handle_solution_time_matched = send_solution_time_matched,
-  };
-  starling_set_output_callbacks(&output_callbacks);
-
-  /* This runs forever. */
-  starling_run();
-
-  /* Never get here. */
-  log_error("Starling Engine has unexpectedly terminated.");
-  assert(0);
-  for (;;) {
-  }
-}
-
-/*******************************************************************************
-<<<<<<< HEAD
-=======
- * Starling Output Callbacks
- ******************************************************************************/
-
-/**
- * Pass along a time-matched solution to the outside world.
- *
- * The solution pointer may optionally be NULL if there was no
- * valid solution for this epoch of processing. The observation
- * pointers are expected to always be valid.
- *
- * NOTE: The pointers are only valid within the enclosing scope.
- *       Any copies of the data must be deep copies.
- */
-void send_solution_time_matched(const StarlingFilterSolution *solution,
-                                const obss_t *obss_base,
-                                const obss_t *obss_rover) {
-  assert(obss_base);
-  assert(obss_rover);
-
-  /* Fill in the output messages. We always use the SPP message first.
-   * Then if there is a successful time-matched result, we will
-   * overwrite the relevant messages. */
-  sbp_messages_t sbp_messages;
-  starling_integration_sbp_messages_init(&sbp_messages, &obss_base->tor);
-
-  pvt_engine_result_t soln_copy = obss_rover->soln;
-  solution_make_sbp(&soln_copy, NULL, &sbp_messages);
-
-  if (solution) {
-    solution_make_baseline_sbp(&solution->result,
-                               obss_rover->pos_ecef,
-                               &solution->dops,
-                               &sbp_messages);
-  }
-
-  /* Only send time-matched output if we are not in low-latency mode
-   * and our current time-matched result occurs after the most recent
-   * SPP output. */
-  if (spp_timeout(&last_spp, &last_dgnss, starling_get_solution_mode())) {
-    /* Notify the user that the vehicle dynamics filter has no effect in
-     * time-matched mode (if applicable). */
-    if (dynamics_filter != default_dynamics_filter) {
-      log_warn(
-          "Non-default Vehicle Dynamics Filter has no effect in Time-Matched "
-          "mode.");
-    }
-    solution_send_pos_messages(
-        obss_base->sender_id, &sbp_messages, obss_rover->n, obss_rover->nm);
-  }
-
-  /* Always keep track of which base station is sending in the
-   * base observations. */
-  chMtxLock(&current_base_sender_id_lock);
-  current_base_sender_id = obss_base->sender_id;
-  chMtxUnlock(&current_base_sender_id_lock);
-}
-
 /**
  * Simply apply whatever the current settings are to the
  * given dynamics filter.
@@ -1106,6 +820,64 @@
 
     vehicle_dynamics_filter_process(current_filter, input, output);
   }
+}
+
+/*******************************************************************************
+ * Starling Output Callbacks
+ ******************************************************************************/
+
+/**
+ * Pass along a time-matched solution to the outside world.
+ *
+ * The solution pointer may optionally be NULL if there was no
+ * valid solution for this epoch of processing. The observation
+ * pointers are expected to always be valid.
+ *
+ * NOTE: The pointers are only valid within the enclosing scope.
+ *       Any copies of the data must be deep copies.
+ */
+void send_solution_time_matched(const StarlingFilterSolution *solution,
+                                const obss_t *obss_base,
+                                const obss_t *obss_rover) {
+  assert(obss_base);
+  assert(obss_rover);
+
+  /* Fill in the output messages. We always use the SPP message first.
+   * Then if there is a successful time-matched result, we will
+   * overwrite the relevant messages. */
+  sbp_messages_t sbp_messages;
+  starling_integration_sbp_messages_init(&sbp_messages, &obss_base->tor);
+
+  pvt_engine_result_t soln_copy = obss_rover->soln;
+  solution_make_sbp(&soln_copy, NULL, &sbp_messages);
+
+  if (solution) {
+    solution_make_baseline_sbp(&solution->result,
+                               obss_rover->pos_ecef,
+                               &solution->dops,
+                               &sbp_messages);
+  }
+
+  /* Only send time-matched output if we are not in low-latency mode
+   * and our current time-matched result occurs after the most recent
+   * SPP output. */
+  if (spp_timeout(&last_spp, &last_dgnss, starling_get_solution_mode())) {
+    /* Notify the user that the vehicle dynamics filter has no effect in
+     * time-matched mode (if applicable). */
+    if (dynamics_filter != default_dynamics_filter) {
+      log_warn(
+          "Non-default Vehicle Dynamics Filter has no effect in Time-Matched "
+          "mode.");
+    }
+    solution_send_pos_messages(
+        obss_base->sender_id, &sbp_messages, obss_rover->n, obss_rover->nm);
+  }
+
+  /* Always keep track of which base station is sending in the
+   * base observations. */
+  chMtxLock(&current_base_sender_id_lock);
+  current_base_sender_id = obss_base->sender_id;
+  chMtxUnlock(&current_base_sender_id_lock);
 }
 
 /**
@@ -1170,7 +942,147 @@
 }
 
 /*******************************************************************************
->>>>>>> 1e00b857
+ * Starling Initialization
+ ******************************************************************************/
+
+static void initialize_starling_settings(void) {
+  static const char *const dgnss_filter_enum[] = {"Float", "Fixed", NULL};
+  static struct setting_type dgnss_filter_setting;
+  static dgnss_filter_t dgnss_filter_mode = FILTER_FIXED;
+  int TYPE_GNSS_FILTER =
+      settings_type_register_enum(dgnss_filter_enum, &dgnss_filter_setting);
+
+  SETTING_NOTIFY("solution",
+                 "dgnss_filter",
+                 dgnss_filter_mode,
+                 TYPE_GNSS_FILTER,
+                 enable_fix_mode);
+
+  static u32 max_age_of_differential = 30;
+  SETTING_NOTIFY("solution",
+                 "correction_age_max",
+                 max_age_of_differential,
+                 TYPE_INT,
+                 set_max_age);
+
+  SETTING_NOTIFY("solution",
+                 "enable_glonass",
+                 enable_glonass,
+                 TYPE_BOOL,
+                 set_is_glonass_enabled);
+
+  SETTING_NOTIFY("solution",
+                 "enable_galileo",
+                 enable_galileo,
+                 TYPE_BOOL,
+                 set_is_galileo_enabled);
+
+  SETTING_NOTIFY("solution",
+                 "enable_beidou",
+                 enable_beidou,
+                 TYPE_BOOL,
+                 set_is_beidou_enabled);
+
+  static float glonass_downweight_factor = 4.0;
+  SETTING_NOTIFY("solution",
+                 "glonass_measurement_std_downweight_factor",
+                 glonass_downweight_factor,
+                 TYPE_FLOAT,
+                 set_glonass_downweight_factor);
+
+  static bool disable_klobuchar = false;
+  SETTING_NOTIFY("solution",
+                 "disable_klobuchar_correction",
+                 disable_klobuchar,
+                 TYPE_BOOL,
+                 set_disable_klobuchar);
+
+  static const char *const dgnss_soln_mode_enum[] = {
+      "Low Latency", "Time Matched", "No DGNSS", NULL};
+  static struct setting_type dgnss_soln_mode_setting;
+  int TYPE_GNSS_SOLN_MODE = settings_type_register_enum(
+      dgnss_soln_mode_enum, &dgnss_soln_mode_setting);
+  static dgnss_solution_mode_t dgnss_soln_mode = STARLING_SOLN_MODE_LOW_LATENCY;
+  SETTING_NOTIFY("solution",
+                 "dgnss_solution_mode",
+                 dgnss_soln_mode,
+                 TYPE_GNSS_SOLN_MODE,
+                 set_dgnss_soln_mode);
+
+  SETTING("solution", "send_heading", send_heading, TYPE_BOOL);
+  SETTING_NOTIFY("solution",
+                 "heading_offset",
+                 heading_offset,
+                 TYPE_FLOAT,
+                 heading_offset_changed);
+}
+
+static void initialize_vehicle_dynamics_filters(void) {
+  default_dynamics_filter = vehicle_dynamics_filter_create(DYNAMICS_NONE);
+  tractor_dynamics_filter = vehicle_dynamics_filter_create(DYNAMICS_TRACTOR);
+
+  dynamics_filter = default_dynamics_filter;
+
+  /* TODO(kevin) register settings. */
+  static const char *const vehicle_dynamics_filter_mode_enum[] = {"None",
+                                                                  "Tractor"};
+  static struct setting_type vehicle_dynamics_filter_mode_setting;
+  int TYPE_VEHICLE_DYNAMICS_FILTER_MODE = settings_type_register_enum(
+      vehicle_dynamics_filter_mode_enum, &vehicle_dynamics_filter_mode_setting);
+  static VehicleDynamicsFilterType vehicle_dynamics_filter_mode = DYNAMICS_NONE;
+  SETTING_NOTIFY("vehicle_dynamics_filter",
+                 "mode",
+                 vehicle_dynamics_filter_mode,
+                 TYPE_VEHICLE_DYNAMICS_FILTER_MODE,
+                 setting_notify_vehicle_dynamics_filter_mode);
+
+  SETTING_NOTIFY("vehicle_dynamics_filter",
+                 "lowpass_time_constant",
+                 dynamics_filter_settings.lowpass_constant,
+                 TYPE_FLOAT,
+                 setting_notify_vehicle_dynamics_filter_param);
+
+  SETTING_NOTIFY("vehicle_dynamics_filter",
+                 "max_acceleration",
+                 dynamics_filter_settings.max_acceleration,
+                 TYPE_FLOAT,
+                 setting_notify_vehicle_dynamics_filter_param);
+}
+
+static THD_FUNCTION(initialize_and_run_starling, arg) {
+  (void)arg;
+  chRegSetThreadName("starling");
+
+  initialize_vehicle_dynamics_filters();
+  initialize_starling_settings();
+
+  /* Set time of last differential solution in the past. */
+  last_dgnss = GPS_TIME_UNKNOWN;
+  last_spp = GPS_TIME_UNKNOWN;
+
+  /* Register a reset callback. */
+  static sbp_msg_callbacks_node_t reset_filters_node;
+  sbp_register_cbk(
+      SBP_MSG_RESET_FILTERS, &reset_filters_callback, &reset_filters_node);
+
+  /* Register output callbacks. */
+  StarlingOutputCallbacks output_callbacks = {
+      .handle_solution_low_latency = send_solution_low_latency,
+      .handle_solution_time_matched = send_solution_time_matched,
+  };
+  starling_set_output_callbacks(&output_callbacks);
+
+  /* This runs forever. */
+  starling_run();
+
+  /* Never get here. */
+  log_error("Starling Engine has unexpectedly terminated.");
+  assert(0);
+  for (;;) {
+  }
+}
+
+/*******************************************************************************
  * Starling Integration API
  ******************************************************************************/
 
