--- conflicted
+++ resolved
@@ -34,147 +34,7 @@
  * Convert to and from SBP message types and other useful functions.
  * \{ */
 
-<<<<<<< HEAD
-=======
-u32 round_tow_ms(double tow);
-void round_time_nano(const gps_time_t *t_in, sbp_gps_time_t *t_out);
 
-sbp_gnss_signal_t sid_to_sbp(const gnss_signal_t from) {
-  sbp_gnss_signal_t sbp_sid = {
-      .code = from.code,
-      .sat = from.sat,
-  };
-
-  return sbp_sid;
-}
-
-gnss_signal_t sid_from_sbp(const sbp_gnss_signal_t from) {
-  gnss_signal_t sid = {
-      .code = from.code,
-      .sat = from.sat,
-  };
-
-  return sid;
-}
-
-u8 sbp_get_time_quality_flags(u8 time_qual) {
-  /* time_qual is the same as get_time_quality() return in ME API */
-  u8 flags = 0;
-  switch (time_qual) {
-    case TIME_FINE: /* Intentionally FALLTHROUGH */
-    case TIME_FINEST:
-      /* Time comes from the measurement engine and if it is
-       * FINE or FINEST then we call it GNSS derived (flags=1) */
-      flags = 1;
-      break;
-    case TIME_PROPAGATED:
-      /* Time Propagated (flags=2) */
-      flags = 2;
-      break;
-    case TIME_COARSE:  /* Intentionally FALLTHROUGH  */
-    case TIME_UNKNOWN: /* Intentionally FALLTHROUGH  */
-    default:
-      /* Time COARSE or UNKNOWN ->  mark time as invalid    */
-      flags = 0;
-  }
-  return flags;
-}
-
-void sbp_make_gps_time(msg_gps_time_t *t_out,
-                       const gps_time_t *t_in,
-                       u8 time_qual) {
-  if (!gps_time_valid(t_in)) {
-    memset(t_out, 0, sizeof(msg_gps_time_t));
-    return;
-  }
-  /* TODO(Leith): SBP message should reuse the GPSTimeNano struct */
-  sbp_gps_time_t t_nano;
-  round_time_nano(t_in, &t_nano);
-  t_out->wn = t_nano.wn;
-  t_out->tow = t_nano.tow;
-  t_out->ns_residual = t_nano.ns_residual;
-  t_out->flags = sbp_get_time_quality_flags(time_qual) & 0x7;
-}
-
-static utc_tm gps2utc_nano(const gps_time_t *t_in,
-                           const utc_params_t *p_utc_params) {
-  /* convert to UTC */
-  utc_tm utc_time;
-  gps2utc(t_in, &utc_time, p_utc_params);
-
-  /* If the nanosecond part of the UTC timestamp rounds up to the next second,
-   * recompute the UTC time structure to roll over all fields properly, also
-   * accounting for possible leap second event */
-  if (round(utc_time.second_frac * SECS_NS) == SECS_NS) {
-    gps_time_t t_tmp = *t_in;
-    double dt = 1.0 - utc_time.second_frac;
-    /* round up to the next representable floating point number */
-    t_tmp.tow = nextafter(t_tmp.tow + dt, INFINITY);
-    normalize_gps_time(&t_tmp);
-    /* recompute UTC time for proper rounding */
-    gps2utc(&t_tmp, &utc_time, p_utc_params);
-  }
-  return utc_time;
-}
-
-void sbp_make_utc_time(msg_utc_time_t *t_out,
-                       const gps_time_t *t_in,
-                       u8 time_qual) {
-  if (!gps_time_valid(t_in)) {
-    memset(t_out, 0, sizeof(msg_utc_time_t));
-    return;
-  }
-  u8 flags = 0;
-  utc_params_t utc_params;
-  utc_params_t *p_utc_params = &utc_params;
-  bool is_nv;
-  /* try to read UTC parameters from NDB */
-  if (TIME_UNKNOWN != time_qual &&
-      NDB_ERR_NONE == ndb_utc_params_read(&utc_params, &is_nv)) {
-    if (is_nv) {
-      flags |= (NVM_UTC << 3);
-    } else {
-      flags |= (DECODED_UTC << 3);
-    }
-  } else {
-    p_utc_params = NULL;
-    flags |= (DEFAULT_UTC << 3);
-  }
-
-  flags |= (sbp_get_time_quality_flags(time_qual) & 0x7);
-
-  /* convert to UTC with nanosecond precision (falls back to a hard-coded table
-   * if the pointer is null) */
-  utc_tm utc_time = gps2utc_nano(t_in, p_utc_params);
-
-  t_out->tow = round_tow_ms(t_in->tow);
-  t_out->year = utc_time.year;
-  t_out->month = utc_time.month;
-  t_out->day = utc_time.month_day;
-  t_out->hours = utc_time.hour;
-  t_out->minutes = utc_time.minute;
-  t_out->seconds = utc_time.second_int;
-  /* note: utc_time has been rounded above to guarantee that this does not roll
-   * over to the next second */
-  t_out->ns = round(utc_time.second_frac * SECS_NS);
-  assert(t_out->ns < SECS_NS);
-  t_out->flags = flags;
-}
-
-void sbp_make_dgnss_status(msg_dgnss_status_t *dgnss_status,
-                           u8 num_sats,
-                           double obs_latency,
-                           u8 flags) {
-  if (flags > POSITION_MODE_DGNSS) {
-    dgnss_status->flags = 2;
-  } else {
-    dgnss_status->flags = 1;
-  }
-  dgnss_status->latency = MIN(round(10 * obs_latency), UINT16_MAX);
-  dgnss_status->num_signals = num_sats;
-}
-
->>>>>>> e9bb8f7b
 void sbp_send_ndb_event(u8 event,
                         u8 obj_type,
                         u8 result,
@@ -212,8 +72,6 @@
 } ephe_type_table_element_t;
 
 static ephe_type_table_element_t ephe_type_table[CONSTELLATION_COUNT] = {
-
-<<<<<<< HEAD
         /* GPS */
         [CONSTELLATION_GPS] = {{SBP_MSG_EPHEMERIS_GPS,
                                 sizeof(msg_ephemeris_gps_t)},
@@ -238,38 +96,6 @@
         [CONSTELLATION_GAL] = {{SBP_MSG_EPHEMERIS_GAL,
                                 sizeof(msg_ephemeris_gal_t)},
                                {0}},
-=======
-    /* GPS */
-    [CONSTELLATION_GPS] = {{SBP_MSG_EPHEMERIS_GPS, sizeof(msg_ephemeris_gps_t)},
-                           pack_ephemeris_gps,
-                           unpack_ephemeris_gps,
-                           {0}},
-
-    /* SBAS */
-    [CONSTELLATION_SBAS] = {{SBP_MSG_EPHEMERIS_SBAS,
-                             sizeof(msg_ephemeris_sbas_t)},
-                            pack_ephemeris_sbas,
-                            unpack_ephemeris_sbas,
-                            {0}},
-
-    /* GLO */
-    [CONSTELLATION_GLO] = {{SBP_MSG_EPHEMERIS_GLO, sizeof(msg_ephemeris_glo_t)},
-                           pack_ephemeris_glo,
-                           unpack_ephemeris_glo,
-                           {0}},
-
-    /* BDS */
-    [CONSTELLATION_BDS] = {{SBP_MSG_EPHEMERIS_BDS, sizeof(msg_ephemeris_bds_t)},
-                           pack_ephemeris_bds,
-                           unpack_ephemeris_bds,
-                           {0}},
-
-    /* GAL */
-    [CONSTELLATION_GAL] = {{SBP_MSG_EPHEMERIS_GAL, sizeof(msg_ephemeris_gal_t)},
-                           pack_ephemeris_gal,
-                           unpack_ephemeris_gal,
-                           {0}},
->>>>>>> e9bb8f7b
 };
 
 void sbp_ephe_reg_cbks(void (*ephemeris_msg_callback)(u16, u8, u8 *, void *)) {
