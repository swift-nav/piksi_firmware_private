--- conflicted
+++ resolved
@@ -106,14 +106,7 @@
   }
 }
 
-<<<<<<< HEAD
-extern ephemeris_t es[32];
-channel_measurement_t meas[MAX_SATS];
-navigation_measurement_t nav_meas[MAX_SATS];
-navigation_measurement_t nav_meas_old[MAX_SATS];
-=======
 extern ephemeris_t es[MAX_SATS];
->>>>>>> b9c849f9
 
 obss_t base_obss;
 
@@ -256,9 +249,6 @@
         /* Update global position solution state. */
         position_updated();
 
-<<<<<<< HEAD
-#define SOLN_FREQ 5.0
-=======
         if (!simulation_enabled()) {
           /* Output solution. */
           solution_send_sbp(&position_solution, &dops);
@@ -282,7 +272,6 @@
           }
         }
         chMtxUnlock();
->>>>>>> b9c849f9
 
         /* Calculate the time of the nearest solution epoch, were we expected
          * to be and calculate how far we were away from it. */
@@ -354,11 +343,7 @@
 
     }
 
-<<<<<<< HEAD
-    //Here we do all the nice simulation-related stuff.
-=======
     /* Here we do all the nice simulation-related stuff. */
->>>>>>> b9c849f9
     if (simulation_enabled()) {
 
       /* Set the timer period appropriately. */
@@ -367,15 +352,6 @@
       simulation_step();
 
       if (simulation_enabled_for(SIMULATION_MODE_PVT)) {
-<<<<<<< HEAD
-        //Then we send fake messages
-        solution_send_sbp(simulation_current_gnss_solution(), simulation_current_dops_solution());        
-      }
-      
-      if (simulation_enabled_for(SIMULATION_MODE_RTK)) {
-        solution_send_baseline(&simulation_current_gnss_solution()->time,
-          simulation_current_num_sats(), 
-=======
         /* Then we send fake messages. */
         solution_send_sbp(simulation_current_gnss_solution(),
                           simulation_current_dops_solution());
@@ -384,16 +360,10 @@
       if (simulation_enabled_for(SIMULATION_MODE_RTK)) {
         solution_send_baseline(&simulation_current_gnss_solution()->time,
           simulation_current_num_sats(),
->>>>>>> b9c849f9
           simulation_current_baseline_ecef(),
           simulation_ref_ecef());
 
         send_observations(simulation_current_num_sats(),
-<<<<<<< HEAD
-          &simulation_current_gnss_solution()->time, 
-          simulation_current_navigation_measurements());
-      }
-=======
           &simulation_current_gnss_solution()->time,
           simulation_current_navigation_measurements());
       }
@@ -465,7 +435,6 @@
         chPoolFree(&obs_buff_pool, obss);
         chMtxUnlock();
       }
->>>>>>> b9c849f9
     }
   }
   return 0;
