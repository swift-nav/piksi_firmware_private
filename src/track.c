/*
 * Copyright (C) 2011-2017 Swift Navigation Inc.
 * Contact: Fergus Noble <fergus@swift-nav.com>
 * Contact: Jacob McNamee <jacob@swiftnav.com>
 *
 * This source is subject to the license found in the file 'LICENSE' which must
 * be be distributed together with this source. All other rights reserved.
 *
 * THIS CODE AND INFORMATION IS PROVIDED "AS IS" WITHOUT WARRANTY OF ANY KIND,
 * EITHER EXPRESSED OR IMPLIED, INCLUDING BUT NOT LIMITED TO THE IMPLIED
 * WARRANTIES OF MERCHANTABILITY AND/OR FITNESS FOR A PARTICULAR PURPOSE.
 */

#include <assert.h>
#include <ch.h>
#include <math.h>
#include <stdlib.h>
#include <string.h>

#include <libswiftnav/constants.h>
#include <libswiftnav/logging.h>

#include "board/nap/track_channel.h"
#include "manage.h"
#include "nap/nap_constants.h"
#include "ndb.h"
#include "position.h"
#include "sbp.h"
#include "sbp_utils.h"
#include "settings.h"
#include "signal.h"
#include "simulator.h"
#include "timing.h"
#include "track.h"
#include "track/track_cn0.h"
#include "track/track_sbp.h"
#include "track/track_sid_db.h"

/** \defgroup tracking Tracking
 * Track satellites via interrupt driven updates to SwiftNAP tracking channels.
 * Initialize SwiftNAP tracking channels. Run loop filters and update
 * channels' code / carrier frequencies each integration period. Update
 * tracking measurements each integration period.
 * \{ */

#define COMPILER_BARRIER() asm volatile("" : : : "memory")

#define CHANNEL_DISABLE_WAIT_TIME_MS 100

#define MAX_VAL_CN0 (255.0 / 4.0)

typedef enum {
  EVENT_ENABLE,
  EVENT_DISABLE_REQUEST,
  EVENT_DISABLE,
  EVENT_DISABLE_WAIT_COMPLETE
} event_t;

static tracker_channel_t tracker_channels[NUM_TRACKER_CHANNELS];

static const tracker_interface_t tracker_interface_default = {
    .code = CODE_INVALID, .init = 0, .disable = 0, .update = 0,
};

static u16 iq_output_mask = 0;
/** send_trk_detailed setting is a stop gap to suppress this
  * bandwidth intensive msg until a more complete "debug"
  * strategy is designed and implemented. */
static bool send_trk_detailed = 0;
u16 max_pll_integration_time_ms = 20;

static WORKING_AREA_CCM(wa_nap_track_irq, 32000);

static void tracker_channel_process(tracker_channel_t *tracker_channel,
                                    bool update_required);

static bool track_iq_output_notify(struct setting *s, const char *val);
static bool max_pll_integration_time_notify(struct setting *s, const char *val);
static void nap_channel_disable(const tracker_channel_t *tracker_channel);

static const tracker_interface_t *tracker_interface_lookup(
    const me_gnss_signal_t mesid);
static bool tracker_channel_runnable(const tracker_channel_t *tracker_channel);
static state_t tracker_channel_state_get(
    const tracker_channel_t *tracker_channel);
static void interface_function(tracker_channel_t *tracker_channel,
                               tracker_interface_function_t *func);
static void event(tracker_channel_t *d, event_t event);
static void tracker_channel_lock(tracker_channel_t *tracker_channel);
static void tracker_channel_unlock(tracker_channel_t *tracker_channel);
static void error_flags_clear(tracker_channel_t *tracker_channel);
static void error_flags_add(tracker_channel_t *tracker_channel,
                            error_flag_t error_flag);

static void tracking_channel_compute_values(
    tracker_channel_t *tracker_channel,
    tracking_channel_info_t *info,
    tracking_channel_time_info_t *time_info,
    tracking_channel_freq_info_t *freq_info,
    tracking_channel_ctrl_info_t *ctrl_params,
    bool *reset_cpo);

static void tracking_channel_update_values(
    tracker_channel_t *tracker_channel,
    const tracking_channel_info_t *info,
    const tracking_channel_time_info_t *time_info,
    const tracking_channel_freq_info_t *freq_info,
    const tracking_channel_ctrl_info_t *ctrl_params,
    bool reset_cpo);

void nap_track_irq_thread(void *arg);

/** Set up the tracking module. */
void track_setup(void) {
  SETTING_NOTIFY("track",
                 "iq_output_mask",
                 iq_output_mask,
                 TYPE_INT,
                 track_iq_output_notify);
  SETTING("track", "send_trk_detailed", send_trk_detailed, TYPE_BOOL);
  SETTING_NOTIFY("track",
                 "max_pll_integration_time_ms",
                 max_pll_integration_time_ms,
                 TYPE_INT,
                 max_pll_integration_time_notify);

  track_internal_setup();

  for (u32 i = 0; i < NUM_TRACKER_CHANNELS; i++) {
    tracker_channels[i].state = STATE_DISABLED;
    chMtxObjectInit(&tracker_channels[i].mutex);
    chMtxObjectInit(&tracker_channels[i].mutex_pub);
  }

  track_cn0_params_init();
  tp_init();

  platform_track_setup();

  chThdCreateStatic(wa_nap_track_irq,
                    sizeof(wa_nap_track_irq),
                    HIGHPRIO - 1,
                    nap_track_irq_thread,
                    /* arg = */ NULL);
}

/** Send tracking state SBP message.
 * Send information on each tracking channel to host.
 */
void tracking_send_state(void) {
  tracking_channel_state_t states[nap_track_n_channels];

  if (simulation_enabled_for(SIMULATION_MODE_TRACKING)) {
    u8 num_sats = simulation_current_num_sats();
    for (u8 i = 0; i < num_sats; i++) {
      states[i] = simulation_current_tracking_state(i);
    }
    if (num_sats < nap_track_n_channels) {
      for (u8 i = num_sats; i < nap_track_n_channels; i++) {
        states[i].sid = (gnss_signal16_t){
            .sat = 0, .code = 0,
        };
        states[i].cn0 = 0;
      }
    }

  } else {
    u8 uMaxObs =
        (SBP_FRAMING_MAX_PAYLOAD_SIZE / sizeof(tracking_channel_state_t));
    for (u8 i = 0; (i < nap_track_n_channels) && (i < uMaxObs); i++) {
      tracker_channel_t *tracker_channel = tracker_channel_get(i);
      bool running;
      bool confirmed;
      me_gnss_signal_t mesid;
      u16 glo_slot_id;
      float cn0;

      running = (tracker_channel_state_get(tracker_channel) == STATE_ENABLED);
      mesid = tracker_channel->mesid;
      glo_slot_id = tracker_channel->glo_orbit_slot;
      cn0 = tracker_channel->cn0;
      confirmed = (0 != (tracker_channel->flags & TRACKER_FLAG_CONFIRMED));

      if (!running || !confirmed) {
        states[i].sid = (gnss_signal16_t){
            .sat = 0, .code = 0,
        };
        states[i].fcn = 0;
        states[i].cn0 = 0;
      } else {
        /* TODO GLO: Handle GLO orbit slot properly. */
        if (mesid_to_constellation(mesid) == CONSTELLATION_GLO) {
          states[i].sid.sat = glo_slot_id;
          states[i].sid.code = mesid.code;
          states[i].fcn = mesid.sat;
        } else {
          states[i].sid.sat = mesid.sat;
          states[i].sid.code = mesid.code;
          states[i].fcn = 0;
        }
        cn0 = (cn0 <= 0) ? 0 : cn0;
        cn0 = (cn0 >= MAX_VAL_CN0) ? MAX_VAL_CN0 : cn0;
        states[i].cn0 = rintf(cn0 * 4.0);
      }
    }
  }

  sbp_send_msg(SBP_MSG_TRACKING_STATE, sizeof(states), (u8 *)states);
}

/** Send tracking detailed state SBP message.
 * Send information on each tracking channel to host.
 */
void tracking_send_detailed_state(void) {
  if (!send_trk_detailed) {
    return;
  }

  last_good_fix_t lgf;
  last_good_fix_t *plgf = &lgf;

  if ((NDB_ERR_NONE != ndb_lgf_read(&lgf)) || !lgf.position_solution.valid) {
    plgf = NULL;
  }

  for (u8 i = 0; i < nap_track_n_channels; i++) {
    tracking_channel_info_t channel_info;
    tracking_channel_freq_info_t freq_info;
    tracking_channel_time_info_t time_info;
    tracking_channel_ctrl_info_t ctrl_info;
    tracking_channel_misc_info_t misc_info;
    msg_tracking_state_detailed_t sbp;

    tracking_channel_get_values(i,
                                &channel_info,
                                &time_info, /* time info */
                                &freq_info,
                                &ctrl_info,
                                &misc_info, /* misc parameters */
                                true);      /* reset statistics */

    if (0 == (channel_info.flags & TRACKER_FLAG_ACTIVE) ||
        0 == (channel_info.flags & TRACKER_FLAG_CONFIRMED)) {
      continue;
    }

    /* TODO GLO: Handle GLO orbit slot properly. */
    if (is_glo_sid(channel_info.mesid)) {
      continue;
    }

    track_sbp_get_detailed_state(&sbp,
                                 &channel_info,
                                 &freq_info,
                                 &time_info,
                                 &ctrl_info,
                                 &misc_info,
                                 plgf);

    sbp_send_msg(SBP_MSG_TRACKING_STATE_DETAILED, sizeof(sbp), (u8 *)&sbp);
  }
}

/** Handles pending IRQs for the specified tracking channels.
 * \param channels_mask   Bitfield indicating the tracking channels for which
 *                        an IRQ is pending.
 */
void tracking_channels_update(u64 channels_mask) {
  /* For each tracking channel, call tracking_channel_process(). Indicate
   * that an update is required if the corresponding bit is set in
   * channels_mask.
   */
  for (u32 channel = 0; channel < nap_track_n_channels; channel++) {
    tracker_channel_t *tracker_channel = tracker_channel_get(channel);
    bool update_required = (channels_mask & 1) ? true : false;
    if (update_required) {
      tracker_channel_process(tracker_channel, true);
    }
    channels_mask >>= 1;
  }
}

/** Handles background tasks for all tracking channels.
 */
void tracking_channels_process(void) {
  for (u32 channel = 0; channel < nap_track_n_channels; channel++) {
    tracker_channel_t *tracker_channel = tracker_channel_get(channel);
    tracker_channel_process(tracker_channel, false);
  }
}

/** Sets the missed update error for the specified tracking channels.
 * \param channels_mask   Bitfield indicating the tracking channels for which
 *                        a missed update error has occurred.
 */
<<<<<<< HEAD
void tracking_channels_missed_update_error(u64 channels_mask)
{
=======
void tracking_channels_missed_update_error(u64 channels_mask) {
>>>>>>> 61d35eed
  for (u32 channel = 0; channel < nap_track_n_channels; channel++) {
    tracker_channel_t *tracker_channel = tracker_channel_get(channel);
    bool error = (channels_mask & 1) ? true : false;
    if (error) {
      error_flags_add(tracker_channel, ERROR_FLAG_MISSED_UPDATE);
    }
    channels_mask >>= 1;
  }
}

/** Determine if a tracker channel is available to track the specified sid.
 *
 * \param id      ID of the tracker channel to be checked.
 * \param mesid   Signal to be tracked.
 *
 * \return true if the tracker channel is available, false otherwise.
 */
bool tracker_channel_available(tracker_channel_id_t id,
                               const me_gnss_signal_t mesid) {
  const tracker_channel_t *tracker_channel = tracker_channel_get(id);

  if (!nap_track_supports(id, mesid)) {
    return false;
  }

  return tracker_channel_runnable(tracker_channel);
}

/** Calculate the future code phase after N samples.
 * Calculate the expected code phase in N samples time with carrier aiding.
 *
 * \param mesid        ME signal ID.
 * \param code_phase   Current code phase in chips.
 * \param carrier_freq Current carrier frequency (i.e. Doppler) in Hz used for
 *                     carrier aiding.
 * \param n_samples    N, the number of samples to propagate for.
 *
 * \return The propagated code phase in chips.
 */
double propagate_code_phase(const me_gnss_signal_t mesid,
                            double code_phase,
                            double carrier_freq,
                            u32 n_samples) {
  /* Calculate the code phase rate with carrier aiding. */
  double code_phase_rate = (1.0 + carrier_freq / mesid_to_carr_freq(mesid)) *
                           code_to_chip_rate(mesid.code);
  code_phase += n_samples * code_phase_rate / NAP_FRONTEND_SAMPLE_RATE_Hz;
  u32 cp_int = floor(code_phase);
  code_phase -= cp_int - (cp_int % code_to_chip_count(mesid.code));
  return code_phase;
}

/** Initialize a tracker channel to track the specified mesid.
 *
 * \param id                    ID of the tracker channel to be initialized.
 * \param mesid                 ME signal to be tracked.
 * \param glo_orbit_slot        GLO orbital slot.
 * \param ref_sample_count      NAP sample count at which code_phase was
 * acquired.
 * \param code_phase            Code phase
 * \param carrier_freq          Carrier frequency Doppler (Hz).
 * \param chips_to_correlate    Chips to correlate.
 * \param cn0_init              Initial C/N0 estimate (dBHz).
 *
 * \return true if the tracker channel was initialized, false otherwise.
 */
bool tracker_channel_init(tracker_channel_id_t id,
                          const me_gnss_signal_t mesid,
                          u16 glo_orbit_slot,
                          u32 ref_sample_count,
                          double code_phase,
                          float carrier_freq,
                          u32 chips_to_correlate,
                          float cn0_init) {
  tracker_channel_t *tracker_channel = tracker_channel_get(id);

  if (!tracker_channel_runnable(tracker_channel)) {
    return false;
  }

  /* Channel public data blocks */
  tracking_channel_info_t info;
  tracking_channel_time_info_t time_info;
  tracking_channel_freq_info_t freq_info;
  tracking_channel_ctrl_info_t ctrl_params;

  tracker_channel_lock(tracker_channel);
  {
    tracker_cleanup(tracker_channel);

    /* Set up channel */
    tracker_channel->mesid = mesid;
    tracker_channel->nap_channel = id;

    const tracker_interface_t *tracker_interface;
    tracker_interface = tracker_interface_lookup(mesid);
    tracker_channel->interface = tracker_interface;

    tracker_channel->TOW_ms = TOW_INVALID;
    tracker_channel->TOW_ms_prev = TOW_INVALID;

    /* Calculate code phase rate with carrier aiding. */
    tracker_channel->code_phase_rate =
        (1.0 + carrier_freq / mesid_to_carr_freq(mesid)) *
        code_to_chip_rate(mesid.code);
    tracker_channel->carrier_freq = carrier_freq;

    tracker_channel->sample_count = ref_sample_count;
    tracker_channel->cn0 = cn0_init;
    u32 now = timing_getms();
    tracker_channel->init_timestamp_ms = now;
    tracker_channel->update_timestamp_ms = now;
    tracker_channel->updated_once = false;
    tracker_channel->cp_sync.counter = 0;
    tracker_channel->cp_sync.polarity = BIT_POLARITY_UNKNOWN;
    tracker_channel->cp_sync.synced = false;
    tracker_channel->health = GLO_SV_HEALTHY;

    tracker_channel->bit_polarity = BIT_POLARITY_UNKNOWN;
    tracker_channel->glo_orbit_slot = glo_orbit_slot;

    nav_bit_fifo_init(&tracker_channel->nav_bit_fifo);
    nav_data_sync_init(&tracker_channel->nav_data_sync);
    bit_sync_init(&tracker_channel->bit_sync, mesid);

    interface_function(tracker_channel, tracker_interface->init);

    /* Clear error flags before starting NAP tracking channel */
    error_flags_clear(tracker_channel);

    /* Change the channel state to ENABLED. */
    event(tracker_channel, EVENT_ENABLE);

    /* Load channel public data while in channel lock */
    tracking_channel_compute_values(
        tracker_channel, &info, &time_info, &freq_info, &ctrl_params, NULL);
  }
  tracker_channel_unlock(tracker_channel);

  nap_track_init(tracker_channel->nap_channel,
                 mesid,
                 ref_sample_count,
                 carrier_freq,
                 code_phase,
                 chips_to_correlate);

  /* Update channel public data outside of channel lock */
  tracking_channel_update_values(
      tracker_channel, &info, &time_info, &freq_info, &ctrl_params, true);

  return true;
}

/** Disable the specified tracker channel.
 *
 * \param id      ID of the tracker channel to be disabled.
 *
 * \return true if the tracker channel was disabled, false otherwise.
 */
bool tracker_channel_disable(tracker_channel_id_t id) {
  /* Request disable */
  tracker_channel_t *tracker_channel = tracker_channel_get(id);
  event(tracker_channel, EVENT_DISABLE_REQUEST);
  return true;
}

/**
 * The function sets or clears PRN fail flag.
 * Called from Decoder task.
 * \param[in] mesid  ME SV ID
 * \param[in] val prn fail flag value. TRUE if decoded prn from L2C data stream
 *            is not correspond to SVID, otherwise FALSE
 */
void tracking_channel_set_prn_fail_flag(const me_gnss_signal_t mesid,
                                        bool val) {
  /* Find SV ID for L1CA and L2CM and set the flag  */
  for (tracker_channel_id_t id = 0; id < NUM_TRACKER_CHANNELS; id++) {
    tracker_channel_t *tracker_channel = tracker_channel_get(id);
    tracker_channel_lock(tracker_channel);
    if (CONSTELLATION_GPS == mesid_to_constellation(tracker_channel->mesid) &&
        tracker_channel->mesid.sat == mesid.sat) {
      tracker_channel->prn_check_fail = val;
    }
    tracker_channel_unlock(tracker_channel);
  }
}

/**
 * Sets cross-correlation flag to a channel with a given ME signal identifier
 *
 * \param[in] mesid ME signal identifier for channel to set cross-correlation
 *                  flag.
 *
 * \return None
 */
void tracking_channel_set_xcorr_flag(const me_gnss_signal_t mesid) {
  for (tracker_channel_id_t id = 0; id < NUM_TRACKER_CHANNELS; ++id) {
    /* Find matching tracker and set the flag  */
    tracker_channel_t *tracker_channel = tracker_channel_get(id);
    tracker_channel_lock(tracker_channel);
    if (mesid_is_equal(tracker_channel->mesid, mesid)) {
      tracker_channel->xcorr_flag = true;
    }
    tracker_channel_unlock(tracker_channel);
  }
}

/**
 * Computes tracking channel public information.
 *
 * This function must be called from tracking channel lock scope.
 *
 * \param[in,out] tracker_channel  Tracking channel as a data source
 * \param[out]    info             Optional destination for generic data block.
 * \param[out]    time_info        Optional destination for timing data block.
 * \param[out]    freq_info        Optional destination for frequency and phase
 *                                 data block.
 * \param[out]    ctrl_params      Optional destination for tracking loop
 *                                 controller data block.
 * \param[out]    reset_cpo        Optional destination for carrier phase
 *                                 ambiguity reset flag.
 *
 * \return None
 */

static void tracking_channel_compute_values(
    tracker_channel_t *tracker_channel,
    tracking_channel_info_t *info,
    tracking_channel_time_info_t *time_info,
    tracking_channel_freq_info_t *freq_info,
    tracking_channel_ctrl_info_t *ctrl_params,
    bool *reset_cpo) {
  if (NULL != info) {
    /* Tracker identifier */
    info->id = (tracker_channel_id_t)(tracker_channel - &tracker_channels[0]);
    /* Translate/expand flags from tracker internal scope */
    info->flags = tracker_channel->flags;
    /* Signal identifier */
    info->mesid = tracker_channel->mesid;
    /* GLO slot ID */
    info->glo_orbit_slot = tracker_channel->glo_orbit_slot;
    /* Current C/N0 [dB/Hz] */
    info->cn0 = tracker_channel->cn0;
    /* Current time of week for a tracker channel [ms] */
    info->tow_ms = tracker_channel->TOW_ms;
    /* Current time of week residual for tow_ms of the tracker channel [ns] */
    info->tow_residual_ns = tracker_channel->TOW_residual_ns;
    /* Tracking channel init time [ms] */
    info->init_timestamp_ms = tracker_channel->init_timestamp_ms;
    /* Tracking channel update time [ms] */
    info->update_timestamp_ms = tracker_channel->update_timestamp_ms;
    /* Lock counter */
    info->lock_counter = tracker_channel->lock_counter;
    /* Sample counter */
    info->sample_count = tracker_channel->sample_count;
    /* Cross-correlation doppler frequency [hz] */
    info->xcorr_freq = tracker_channel->xcorr_freq;
  }
  if (NULL != time_info) {
    time_info->cn0_drop_ms = update_count_diff(
        tracker_channel, &tracker_channel->cn0_above_drop_thres_count);
    time_info->cn0_usable_ms = update_count_diff(
        tracker_channel, &tracker_channel->cn0_below_use_thres_count);

    if (0 != (tracker_channel->flags & TRACKER_FLAG_HAS_PLOCK)) {
      time_info->ld_pess_locked_ms = update_count_diff(
          tracker_channel, &tracker_channel->ld_pess_change_count);
    } else {
      time_info->ld_pess_locked_ms = 0;
    }

    /* The time in ms for which the FLL/PLL pessimistic lock detector has
     * reported
     * being unlocked for a tracker channel.
     *
     * If tracker channel is run by FLL, then time of absence of FLL pessimistic
     * lock is reported.
     * If tracker channel is run by PLL, then time of absence of PLL pessimistic
     * lock is reported.
     */
    if (0 != (tracker_channel->flags & TRACKER_FLAG_HAS_PLOCK) ||
        0 != (tracker_channel->flags & TRACKER_FLAG_HAS_FLOCK)) {
      time_info->ld_pess_unlocked_ms = 0;
    } else {
      time_info->ld_pess_unlocked_ms = update_count_diff(
          tracker_channel, &tracker_channel->ld_pess_change_count);
    }
  }
  if (NULL != freq_info) {
    /* Current carrier frequency for a tracker channel. */
    freq_info->carrier_freq = tracker_channel->carrier_freq;
    /* Carrier frequency snapshot at the moment of latest PLL/FLL pessimistic
     * lock
     * condition for a tracker channel.
     *
     * The returned carrier frequency is not necessarily the latest reading of
     * the
     * carrier frequency. It is the latest carrier frequency snapshot, when the
     * tracking channel was in PLL/FLL pessimistic lock state.
     */
    freq_info->carrier_freq_at_lock = tracker_channel->carrier_freq_at_lock;
    /* Current carrier frequency for a tracker channel. */
    freq_info->carrier_phase = tracker_channel->carrier_phase;
    /* Code phase in chips */
    freq_info->code_phase_chips = tracker_channel->code_phase_prompt;
    /* Code phase rate in chips/s */
    freq_info->code_phase_rate = tracker_channel->code_phase_rate;
    /* Acceleration [g] */
    freq_info->acceleration = tracker_channel->acceleration;
  }
  if (NULL != ctrl_params) {
    /* Copy loop controller parameters */
    ctrl_params->pll_bw = tracker_channel->ctrl_params.pll_bw;
    ctrl_params->fll_bw = tracker_channel->ctrl_params.fll_bw;
    ctrl_params->dll_bw = tracker_channel->ctrl_params.dll_bw;
    ctrl_params->int_ms = tracker_channel->ctrl_params.int_ms;
  }
  if (NULL != reset_cpo) {
    *reset_cpo = tracker_channel->reset_cpo;
    tracker_channel->reset_cpo = false;
  }
}

/**
 * Method atomically updates tracking channel public informational block.
 *
 * The channel locks public informational block and updates it according to
 * input parameters.
 *
 * \note Carrier phase offset can't be updated by this method. It can be only
 *       reset to 0 if \a reset_cpo is set to \a true.
 *
 * \param[in,out] tracker_channel Tracker channel data
 * \param[in]     info        Generic information block.
 * \param[in]     time_info   Timing information block.
 * \param[in]     freq_info   Frequency and phase information block.
 * \param[in]     ctrl_params Control loop information block.
 * \param[in]     reset_cpo   Flag, if carrier phase offset shall be reset.
 *
 * \return None
 *
 * \sa tracking_channel_get_values
 * \sa tracking_channel_set_carrier_phase_offset
 * \sa tracking_channel_carrier_phase_offsets_adjust
 */
static void tracking_channel_update_values(
    tracker_channel_t *tracker_channel,
    const tracking_channel_info_t *info,
    const tracking_channel_time_info_t *time_info,
    const tracking_channel_freq_info_t *freq_info,
    const tracking_channel_ctrl_info_t *ctrl_params,
    bool reset_cpo) {
  double raw_pseudorange = 0;
  tracker_channel_pub_data_t *pub_data = &tracker_channel->pub_data;

  if (0 != (info->flags & TRACKER_FLAG_TOW_VALID) &&
      0 != (info->flags & TRACKER_FLAG_ACTIVE) &&
      0 == (info->flags & TRACKER_FLAG_ERROR) && time_quality >= TIME_FINE) {
    u64 ref_tc = nap_sample_time_to_count(info->sample_count);

    channel_measurement_t meas;
    const channel_measurement_t *c_meas = &meas;

    chMtxLock(&tracker_channel->mutex_pub);
    tracking_channel_misc_info_t misc_info = pub_data->misc_info;
    chMtxUnlock(&tracker_channel->mutex_pub);

    tracking_channel_measurement_get(
        ref_tc, info, freq_info, time_info, &misc_info, &meas);
    tracking_channel_calc_pseudorange(ref_tc, c_meas, &raw_pseudorange);
  }

  chMtxLock(&tracker_channel->mutex_pub);
  pub_data->gen_info = *info;
  pub_data->time_info = *time_info;
  pub_data->freq_info = *freq_info;
  running_stats_update(&pub_data->carr_freq_stats, freq_info->carrier_freq);
  if (reset_cpo) {
    /* Do CPO reset */
    /* no need to update timestamp for zero offset as it keeps count
       time on this channel at zero anyways */
    pub_data->misc_info.carrier_phase_offset.value = 0;
  }
  pub_data->ctrl_info = *ctrl_params;
  if (raw_pseudorange != 0) {
    pub_data->gen_info.flags |= TRACKER_FLAG_PSEUDORANGE;
    running_stats_update(&pub_data->pseudorange_stats, raw_pseudorange);
  }
  pub_data->misc_info.pseudorange = raw_pseudorange;
  chMtxUnlock(&tracker_channel->mutex_pub);
}

/**
 * Atomically loads tracking channel public informational block.
 *
 * The channel locks public informational block and loads data from it into
 * output parameters.
 *
 * \param[in]  id           Tracking channel identifier.
 * \param[out] info         Optional destination for generic information.
 * \param[out] time_info    Optional destination for timing information.
 * \param[out] freq_info    Optional destination for frequency and phase
 *                          information.
 * \param[out] ctrl_params  Optional destination for loop controller
 * information.
 * \param[out] misc_params  Optional destination for misc information.
 * \param[in] reset_stats   Reset channel statistics
 *
 * \return None
 *
 * \sa tracking_channel_update_values
 */
void tracking_channel_get_values(tracker_channel_id_t id,
                                 tracking_channel_info_t *info,
                                 tracking_channel_time_info_t *time_info,
                                 tracking_channel_freq_info_t *freq_info,
                                 tracking_channel_ctrl_info_t *ctrl_params,
                                 tracking_channel_misc_info_t *misc_params,
                                 bool reset_stats) {
  tracker_channel_t *tracker_channel = tracker_channel_get(id);
  tracker_channel_pub_data_t *pub_data = &tracker_channel->pub_data;
  running_stats_t carr_freq_stats;
  running_stats_t pseudorange_stats;

  chMtxLock(&tracker_channel->mutex_pub);
  if (NULL != info) {
    *info = pub_data->gen_info;
  }
  if (NULL != time_info) {
    *time_info = pub_data->time_info;
  }
  if (NULL != freq_info) {
    carr_freq_stats = pub_data->carr_freq_stats;
    *freq_info = pub_data->freq_info;
  }
  if (NULL != ctrl_params) {
    *ctrl_params = pub_data->ctrl_info;
  }
  if (NULL != misc_params) {
    pseudorange_stats = pub_data->pseudorange_stats;
    *misc_params = pub_data->misc_info;
  }
  if (reset_stats) {
    running_stats_init(&pub_data->carr_freq_stats);
    running_stats_init(&pub_data->pseudorange_stats);
  }
  chMtxUnlock(&tracker_channel->mutex_pub);

  if (NULL != freq_info) {
    running_stats_get_products(
        &carr_freq_stats, NULL, &freq_info->carrier_freq_std);
  }
  if (NULL != misc_params) {
    running_stats_get_products(
        &pseudorange_stats, NULL, &misc_params->pseudorange_std);
  }
}

/**
 * Atomically updates carrier phase offset.
 *
 * The method locates tracking channel object, locks it, and updates the
 * carrier phase offset only if the channel is still active, belongs to the
 * same signal and has the same lock counter.
 *
 * \param[in] info                 Generic tracking channel information block
 *                                 used for locating destination channel and
 *                                 checking integrity.
 * \param[in] carrier_phase_offset Carrier phase offset to set.
 *
 * \return None
 */
void tracking_channel_set_carrier_phase_offset(
    const tracking_channel_info_t *info, double carrier_phase_offset) {
  bool adjusted = false;
  tracker_channel_t *tracker_channel = tracker_channel_get(info->id);
  tracker_channel_pub_data_t *pub_data = &tracker_channel->pub_data;

  chMtxLock(&tracker_channel->mutex_pub);
  if (0 != (pub_data->gen_info.flags & TRACKER_FLAG_ACTIVE) &&
      mesid_is_equal(info->mesid, pub_data->gen_info.mesid) &&
      info->lock_counter == pub_data->gen_info.lock_counter) {
    pub_data->misc_info.carrier_phase_offset.value = carrier_phase_offset;
    pub_data->misc_info.carrier_phase_offset.timestamp_ms = timing_getms();
    adjusted = true;
  }
  chMtxUnlock(&tracker_channel->mutex_pub);

  if (adjusted) {
    log_debug_mesid(info->mesid,
                    "Adjusting carrier phase offset to %lf",
                    carrier_phase_offset);
  }
}
/**
 * Computes the lock time from tracking channel time info.
 *
 * \param[in]  time_info Time information block.
 * \param[in]  misc_info Miscellaneous information block.
 *
 * \return Lock time [s]
 */
double tracking_channel_get_lock_time(
    const tracking_channel_time_info_t *time_info,
    const tracking_channel_misc_info_t *misc_info) {
  u64 cpo_age_ms = 0;
  if (0 != misc_info->carrier_phase_offset.value) {
    u64 now_ms = timing_getms();
    assert(now_ms >= misc_info->carrier_phase_offset.timestamp_ms);
    cpo_age_ms = now_ms - misc_info->carrier_phase_offset.timestamp_ms;
  }

  u64 lock_time_ms = UINT64_MAX;

  lock_time_ms = MIN(lock_time_ms, time_info->ld_pess_locked_ms);
  lock_time_ms = MIN(lock_time_ms, cpo_age_ms);

  return (double)lock_time_ms / SECS_MS;
}

/**
 * Loads data relevant to cross-correlation processing
 *
 * The method loads information from all trackers for cross-correlation
 * algorithm.
 *
 * \param[out] cc_data Destination container
 *
 * \return Number of entries loaded
 *
 * \sa tracking_channel_cc_data_t
 */
u16 tracking_channel_load_cc_data(tracking_channel_cc_data_t *cc_data) {
  u16 cnt = 0;

  for (tracker_channel_id_t id = 0; id < NUM_TRACKER_CHANNELS; ++id) {
    tracker_channel_t *tracker_channel = tracker_channel_get(id);
    tracking_channel_cc_entry_t entry;

    entry.id = id;
    entry.mesid = tracker_channel->mesid;
    entry.flags = tracker_channel->flags;
    entry.freq = tracker_channel->xcorr_freq;
    entry.cn0 = tracker_channel->cn0;

    if (0 != (entry.flags & TRACKER_FLAG_ACTIVE) &&
        0 != (entry.flags & TRACKER_FLAG_CONFIRMED) &&
        0 != (entry.flags & TRACKER_FLAG_XCORR_FILTER_ACTIVE)) {
      cc_data->entries[cnt++] = entry;
    }
  }

  return cnt;
}

/**
 * Converts tracking channel data blocks into channel measurement structure.
 *
 * The method populates measurement fields according to provided values.
 *
 * \param[in]  ref_tc    Reference timing count.
 * \param[in]  info      Generic tracking channel information block.
 * \param[in]  freq_info Frequency and phase information block.
 * \param[in]  time_info Time information block.
 * \param[in]  misc_info Miscellaneous information block.
 * \param[out] meas      Pointer to output channel_measurement_t.
 *
 * \return None
 */
void tracking_channel_measurement_get(
    u64 ref_tc,
    const tracking_channel_info_t *info,
    const tracking_channel_freq_info_t *freq_info,
    const tracking_channel_time_info_t *time_info,
    const tracking_channel_misc_info_t *misc_info,
    channel_measurement_t *meas) {
  /* Update our channel measurement. */
  memset(meas, 0, sizeof(*meas));

  meas->sid = mesid2sid(info->mesid, info->glo_orbit_slot);
  meas->code_phase_chips = freq_info->code_phase_chips;
  meas->code_phase_rate = freq_info->code_phase_rate;
  meas->carrier_phase = freq_info->carrier_phase;
  meas->carrier_freq = freq_info->carrier_freq;
  meas->time_of_week_ms = info->tow_ms;
  meas->tow_residual_ns = info->tow_residual_ns;
  meas->rec_time_delta = (double)((s32)(info->sample_count - (u32)ref_tc)) /
                         NAP_FRONTEND_SAMPLE_RATE_Hz;
  meas->cn0 = info->cn0;
  meas->lock_time = tracking_channel_get_lock_time(time_info, misc_info);
  meas->time_in_track = time_info->cn0_usable_ms / 1000.0;
  meas->elevation = TRACKING_ELEVATION_UNKNOWN;
  meas->flags = 0;
}

/**
 * Computes raw pseudorange in [m]
 *
 * \param[in]  ref_tc Reference time
 * \param[in]  meas   Pre-populated channel measurement
 * \param[out] raw_pseudorange Computed pseudorange [m]
 *
 * \retval true Pseudorange is valid
 * \retval false Error in computation.
 */
bool tracking_channel_calc_pseudorange(u64 ref_tc,
                                       const channel_measurement_t *meas,
                                       double *raw_pseudorange) {
  navigation_measurement_t nav_meas, *p_nav_meas = &nav_meas;
  gps_time_t rec_time = napcount2gpstime(ref_tc);
  s8 nm_ret = calc_navigation_measurement(1, &meas, &p_nav_meas, &rec_time);
  if (nm_ret != 0) {
    log_warn_sid(meas->sid,
                 "calc_navigation_measurement() returned an error: %" PRId8,
                 nm_ret);
    return false;
  }
  *raw_pseudorange = nav_meas.raw_pseudorange;
  return true;
}

/** Adjust all carrier phase offsets with a receiver clock correction.
 * Note that as this change to carrier is equal to the change caused to
 * pseudoranges by the clock correction, the code-carrier difference does
 * not change and thus we do not reset the lock counter.
 *
 * \param dt      Receiver clock change (s)
 */
void tracking_channel_carrier_phase_offsets_adjust(double dt) {
  /* Carrier phase offsets are adjusted for all signals matching SPP criteria */
  for (u8 i = 0; i < nap_track_n_channels; i++) {
    me_gnss_signal_t mesid;
    double carrier_phase_offset = 0;
    bool adjusted = false;

    tracker_channel_t *tracker_channel = tracker_channel_get(i);
    tracker_channel_pub_data_t *pub_data = &tracker_channel->pub_data;
    volatile tracking_channel_misc_info_t *misc_info = &pub_data->misc_info;

    chMtxLock(&tracker_channel->mutex_pub);
    if (0 != (pub_data->gen_info.flags & TRACKER_FLAG_ACTIVE)) {
      carrier_phase_offset = misc_info->carrier_phase_offset.value;

      /* touch only channels that have the initial offset set */
      if (carrier_phase_offset != 0.0) {
        mesid = pub_data->gen_info.mesid;
        carrier_phase_offset -= mesid_to_carr_freq(mesid) * dt;
        misc_info->carrier_phase_offset.value = carrier_phase_offset;
        /* Note that because code-carrier difference does not change here,
         * we do not reset the lock time carrier_phase_offset.timestamp_ms */
        adjusted = true;
      }
    }
    chMtxUnlock(&tracker_channel->mutex_pub);

    if (adjusted) {
      log_info_mesid(
          mesid, "Adjusting carrier phase offset to %f", carrier_phase_offset);
    }
  }
}

/** Utility function to find tracking channel allocated to the given mesid.
 *
 * \param[in] mesid ME signal identifier.
 *
 * \return tracker channel container for the requested mesid.
 */
tracker_channel_t *tracker_channel_get_by_mesid(const me_gnss_signal_t mesid) {
  for (u8 i = 0; i < nap_track_n_channels; i++) {
    tracker_channel_t *tracker_channel = tracker_channel_get(i);
    if (mesid_is_equal(tracker_channel->mesid, mesid)) {
      return tracker_channel;
    }
  }
  return NULL;
}

/** Drop the L2CL tracker when it is no longer needed.
 *  This function can be called from both L2CM and L2CL trackers.
 *
 * \param[in] mesid ME signal identifier.
 *
 * \return None
 */
void tracking_channel_drop_l2cl(const me_gnss_signal_t mesid) {
  me_gnss_signal_t mesid_L2CL = construct_mesid(CODE_GPS_L2CL, mesid.sat);
  tracker_channel_t *tracker_channel = tracker_channel_get_by_mesid(mesid_L2CL);
  if (NULL == tracker_channel) {
    return;
  }
  /*! The barrier in manage_track() in manage.c should take care of
    * this anyway
    */
  if (STATE_ENABLED != tracker_channel_state_get(tracker_channel)) {
    return;
  }
  tracker_channel->flags |= TRACKER_FLAG_L2CL_AMBIGUITY_RESOLVED;
}

/** Drop unhealthy GLO signal.
 *
 *  Both L1CA and L2CA decode the health information independently.
 *  In case one channel does not contain valid data,
 *  it cannot detect unhealthy status.
 *
 *  If one channel is marked unhealthy,
 *  then also drop the other channel.
 *
 *  This function is called from both GLO L1 and L2 trackers.
 *
 * \param[in] mesid ME signal to be dropped.
 *
 * \return None
 */
void tracking_channel_drop_unhealthy_glo(const me_gnss_signal_t mesid) {
  assert(is_glo_sid(mesid));
  tracker_channel_t *tracker_channel = tracker_channel_get_by_mesid(mesid);
  if (tracker_channel == NULL) {
    return;
  }
  /* Double-check that channel is in enabled state.
   * Similar check exists in manage_track() in manage.c
   */
  if (STATE_ENABLED != tracker_channel_state_get(tracker_channel)) {
    return;
  }
  tracker_channel->flags |= TRACKER_FLAG_GLO_HEALTH_DECODED;
  tracker_channel->health = GLO_SV_UNHEALTHY;
}

/**
 * Check validity of handover code phase.
 *
 * The code phase is expected to be near zero at the moment of handover.
 * If the code has rolled over just recently, then it is [0, TOLERANCE]
 * If the code hasn't rolled over yet, then it is [MAX_CHIPS - TOL, MAX_CHIPS)
 * Code phase should never be negative.
 *
 * \param[in] code_phase_chips code phase [chips].
 * \param[in] max_chips        code length of the signal
 *                             from where handover is done [chips].
 *
 * \return true if the code phase is valid, false otherwise.
 */
bool handover_valid(double code_phase_chips, double max_chips) {
  if ((code_phase_chips < 0) ||
      ((code_phase_chips > HANDOVER_CODE_PHASE_THRESHOLD) &&
       (code_phase_chips < (max_chips - HANDOVER_CODE_PHASE_THRESHOLD)))) {
    return false;
  }
  return true;
}

/** Set the azimuth and elevation angles for SV by sid.
 *
 * \param[in] sid       Signal identifier for which the elevation should be set.
 * \param[in] azimuth   Azimuth angle [degrees].
 * \param[in] elevation Elevation angle [degrees].
 * \param[in] timestamp Azimuth and elevation evaluation time [ticks].
 *
 * \retval true  Elevation has been successfully updated.
 * \retval false Elevation has not been updated because GNSS constellation is
 *               not supported.
 *
 * \sa sv_elevation_degrees_get
 */
bool sv_azel_degrees_set(gnss_signal_t sid,
                         u16 azimuth,
                         s8 elevation,
                         u64 timestamp) {
  tp_azel_entry_t entry = {.azimuth_d = azimuth,
                           .elevation_d = elevation,
                           .timestamp_tk = timestamp};
  return track_sid_db_update_azel(sid, &entry);
}

/** Return the azimuth angle for a satellite.
 *
 * \param[in] sid Signal identifier for which the azimuth should be returned.
 *
 * \return SV elevation in degrees, or #TRACKING_AZIMUTH_UNKNOWN.
 * \retval TRACKING_AZIMUTH_UNKNOWN Azimuth is not present in the cache,
 *                                  cache entry is too old, or GNSS
 *                                  constellation is not supported.
 *
 * \sa sv_azimuth_degrees_set
 */
u16 sv_azimuth_degrees_get(gnss_signal_t sid) {
  u16 result = TRACKING_AZIMUTH_UNKNOWN;
  tp_azel_entry_t entry = {0};
  if (track_sid_db_load_elevation(sid, &entry)) {
    /* If azimuth cache entry is loaded, do the entry age check */
    if (TRACKING_AZIMUTH_UNKNOWN != entry.azimuth_d &&
        nap_timing_count() - entry.timestamp_tk < SEC2TICK(MAX_AZ_EL_AGE_SEC)) {
      result = entry.azimuth_d;
    }
  }
  return result;
}

/** Return the elevation angle for a satellite.
 *
 * \param[in] sid Signal identifier for which the elevation should be returned.
 *
 * \return SV elevation in degrees, or #TRACKING_ELEVATION_UNKNOWN.
 * \retval TRACKING_ELEVATION_UNKNOWN Elevation is not present in the cache,
 *                                    cache entry is too old, or GNSS
 *                                    constellation is not supported.
 *
 * \sa sv_elevation_degrees_set
 */
s8 sv_elevation_degrees_get(gnss_signal_t sid) {
  s8 result = TRACKING_ELEVATION_UNKNOWN;

  tp_azel_entry_t entry = {0};
  if (track_sid_db_load_elevation(sid, &entry)) {
    /* If elevation cache entry is loaded, do the entry age check */
    if (TRACKING_ELEVATION_UNKNOWN != entry.elevation_d &&
        nap_timing_count() - entry.timestamp_tk < SEC2TICK(MAX_AZ_EL_AGE_SEC)) {
      result = entry.elevation_d;
    }
  }
  return result;
}

/** Read the next pending nav bit for a tracker channel.
 *
 * \note This function should should be called from the same thread as
 * tracking_channel_time_sync().
 *
 * \param id       ID of the tracker channel to read from.
 * \param nav_bit  Struct containing nav_bit data.
 *
 * \return true if valid nav_bit is available, false otherwise.
 */
bool tracking_channel_nav_bit_get(tracker_channel_id_t id,
                                  nav_bit_fifo_element_t *nav_bit) {
  tracker_channel_t *tracker_channel = tracker_channel_get(id);

  nav_bit_fifo_element_t element;
  if (nav_bit_fifo_read(&tracker_channel->nav_bit_fifo, &element)) {
    *nav_bit = element;
    return true;
  }
  return false;
}

/** Initializes the data structure used to sync data between decoder and tracker
 *
 * \param data_sync struct used for sync
 */
void tracking_channel_data_sync_init(nav_data_sync_t *data_sync) {
  memset(data_sync, 0, sizeof(*data_sync));
  data_sync->glo_orbit_slot = GLO_ORBIT_SLOT_UNKNOWN;
  data_sync->glo_health = GLO_SV_UNHEALTHY;
}

/** Propagate decoded time of week, bit polarity and optional glo orbit slot
 *  back to a tracker channel.
 *
 * \note This function should be called from the same thread as
 * tracking_channel_nav_bit_get().
 * \note It is assumed that the specified data is synchronized with the most
 * recent nav bit read from the FIFO using tracking_channel_nav_bit_get().
 *
 * \param id           ID of the tracker channel to synchronize.
 * \param from_decoder struct to sync tracker with.
 */
static void tracking_channel_data_sync(tracker_channel_id_t id,
                                       nav_data_sync_t *from_decoder) {
  assert(from_decoder);
  assert(from_decoder->TOW_ms >= 0);
  assert(from_decoder->TOW_ms < WEEK_MS);
  assert((from_decoder->bit_polarity == BIT_POLARITY_NORMAL) ||
         (from_decoder->bit_polarity == BIT_POLARITY_INVERTED));

  tracker_channel_t *tracker_channel = tracker_channel_get(id);
  from_decoder->read_index = tracker_channel->nav_bit_fifo.read_index;
  if (!nav_data_sync_set(&tracker_channel->nav_data_sync, from_decoder)) {
    log_warn_mesid(tracker_channel->mesid, "Data sync failed");
  }
}

/** Propagate decoded GPS time of week and bit polarity back to a tracker
 * channel.
 *
 * \note This function should be called from the same thread as
 * tracking_channel_nav_bit_get().
 * \note It is assumed that the specified data is synchronized with the most
 * recent nav bit read from the FIFO using tracking_channel_nav_bit_get().
 *
 * \param id           ID of the GPS tracker channel to synchronize.
 * \param from_decoder struct to sync tracker with.
 */
void tracking_channel_gps_data_sync(tracker_channel_id_t id,
                                    nav_data_sync_t *from_decoder) {
  assert(from_decoder);

  if ((from_decoder->TOW_ms < 0) ||
      (BIT_POLARITY_UNKNOWN == from_decoder->bit_polarity)) {
    return;
  }
  tracking_channel_data_sync(id, from_decoder);
}

/** Propagate decoded GLO time of week, bit polarity and glo orbit slot
 *  back to a tracker channel.
 *
 * \note This function should be called from the same thread as
 * tracking_channel_nav_bit_get().
 * \note It is assumed that the specified data is synchronized with the most
 * recent nav bit read from the FIFO using tracking_channel_nav_bit_get().
 *
 * \param id           ID of the GLO tracker channel to synchronize.
 * \param from_decoder struct to sync tracker with.
 */
void tracking_channel_glo_data_sync(tracker_channel_id_t id,
                                    nav_data_sync_t *from_decoder) {
  assert(from_decoder);
  assert(from_decoder->glo_orbit_slot != GLO_ORBIT_SLOT_UNKNOWN);

  tracking_channel_data_sync(id, from_decoder);
}

/** Check the state of a tracker channel and generate events as required.
 * \param tracker_channel   Tracker channel to use.
 * \param update_required   True when correlations are pending for the
 *                          tracking channel.
 */
static void tracker_channel_process(tracker_channel_t *tracker_channel,
                                    bool update_required) {
  switch (tracker_channel_state_get(tracker_channel)) {
    case STATE_ENABLED: {
      if (update_required) {
        /* Channel public data blocks for transferring between locks */
        tracking_channel_info_t info;
        tracking_channel_time_info_t time_info;
        tracking_channel_freq_info_t freq_info;
        tracking_channel_ctrl_info_t ctrl_params;
        bool reset_cpo;

        tracker_channel_lock(tracker_channel);
        {
          interface_function(tracker_channel,
                             tracker_channel->interface->update);

          /* Read channel public data while in channel lock */
          tracking_channel_compute_values(tracker_channel,
                                          &info,
                                          &time_info,
                                          &freq_info,
                                          &ctrl_params,
                                          &reset_cpo);
        }
        tracker_channel_unlock(tracker_channel);

        /* Update channel public data outside of channel lock */
        tracking_channel_update_values(tracker_channel,
                                       &info,
                                       &time_info,
                                       &freq_info,
                                       &ctrl_params,
                                       reset_cpo);
      }
    } break;

    case STATE_DISABLE_REQUESTED: {
      nap_channel_disable(tracker_channel);
      tracker_channel_lock(tracker_channel);
      {
        interface_function(tracker_channel,
                           tracker_channel->interface->disable);
        piksi_systime_get_x(&tracker_channel->disable_time);
        event(tracker_channel, EVENT_DISABLE);
      }
      tracker_channel_unlock(tracker_channel);
    } break;

    case STATE_DISABLE_WAIT: {
      if (piksi_systime_elapsed_since_ms_x(&tracker_channel->disable_time) >=
          CHANNEL_DISABLE_WAIT_TIME_MS) {
        event(tracker_channel, EVENT_DISABLE_WAIT_COMPLETE);
      }
    } break;

    case STATE_DISABLED: {
      if (update_required) {
        /* Tracking channel is not owned by the update thread, but the update
         * register must be written to clear the interrupt flag. Set error
         * flag to indicate that NAP is in an unknown state. */
        nap_channel_disable(tracker_channel);
        error_flags_add(tracker_channel, ERROR_FLAG_INTERRUPT_WHILE_DISABLED);
      }
    } break;

    default: { assert(!"Invalid tracking channel state"); } break;
  }
}

/** Return the unsigned difference between update_count and *val for a
 * tracker channel.
 *
 * \note This function allows some margin to avoid glitches in case values
 * are not read atomically from the tracking channel data.
 *
 * \param tracker_channel   Tracker channel to use.
 * \param val               Pointer to the value to be subtracted
 *                          from update_count.
 *
 * \return The unsigned difference between update_count and *val.
 */
update_count_t update_count_diff(const tracker_channel_t *tracker_channel,
                                 const update_count_t *val) {
  update_count_t result =
      (update_count_t)(tracker_channel->update_count - *val);
  COMPILER_BARRIER(); /* Prevent compiler reordering */
  /* Allow some margin in case values were not read atomically.
   * Treat a difference of [-10000, 0) as zero. */
  if (result > (update_count_t)(UINT32_MAX - 10000))
    return 0;
  else
    return result;
}

/** Parse the IQ output enable bitfield. */
static bool track_iq_output_notify(struct setting *s, const char *val) {
  if (s->type->from_string(s->type->priv, s->addr, s->len, val)) {
    for (int i = 0; i < NUM_TRACKER_CHANNELS; i++) {
      tracker_channel_t *tracker_channel = tracker_channel_get(i);
      tracker_channel->output_iq = (iq_output_mask & (1 << i)) != 0;
    }
    return true;
  }
  return false;
}

/** Max PLL integration time change notification callback */
static bool max_pll_integration_time_notify(struct setting *s,
                                            const char *val) {
  /* update global max_pll_integration_time_ms using the default notify */
  bool ret = settings_default_notify(s, val);
  if (max_pll_integration_time_ms < 1) {
    max_pll_integration_time_ms = 1; /* 1ms integration time is the smallest */
  }
  log_info("Max configured PLL integration time update: %" PRIu16 " ms",
           max_pll_integration_time_ms);

  return ret;
}

/** Disable the NAP tracking channel associated with a tracker channel.
 *
 * \param tracker_channel   Tracker channel to use.
 */
static void nap_channel_disable(const tracker_channel_t *tracker_channel) {
  nap_track_disable(tracker_channel->nap_channel);
}

/** Retrieve the tracker channel associated with a tracker channel ID.
 *
 * \param tracker_channel_id ID of the tracker channel to be retrieved.
 *
 * \return Associated tracker channel.
 */
tracker_channel_t *tracker_channel_get(tracker_channel_id_t id) {
  assert(id < NUM_TRACKER_CHANNELS);
  return &tracker_channels[id];
}

/** Look up the tracker interface for the specified mesid.
 *
 * \param mesid ME signal to be tracked.
 *
 * \return Associated tracker interface. May be the default interface.
 */
static const tracker_interface_t *tracker_interface_lookup(
    const me_gnss_signal_t mesid) {
  const tracker_interface_list_element_t *e = *tracker_interface_list_ptr_get();
  while (e != 0) {
    const tracker_interface_t *interface = e->interface;
    if (interface->code == mesid.code) {
      return interface;
    }
    e = e->next;
  }

  return &tracker_interface_default;
}

/** Determine if a tracker channel can be started to track the specified mesid.
 *
 * \param tracker_channel_id    ID of the tracker channel to be checked.
 *
 * \return true if the tracker channel is available, false otherwise.
 */
static bool tracker_channel_runnable(const tracker_channel_t *tracker_channel) {
  return (tracker_channel_state_get(tracker_channel) == STATE_DISABLED);
}

/** Return the state of a tracker channel.
 *
 * \note This function performs an acquire operation, meaning that it ensures
 * the returned state was read before any subsequent memory accesses.
 *
 * \param tracker_channel   Tracker channel to use.
 *
 * \return state of the decoder channel.
 */
static state_t tracker_channel_state_get(
    const tracker_channel_t *tracker_channel) {
  state_t state = tracker_channel->state;
  COMPILER_BARRIER(); /* Prevent compiler reordering */
  return state;
}

/** Execute an interface function on a tracker channel.
 *
 * \param tracker_channel   Tracker channel to use.
 * \param func              Interface function to execute.
 */
static void interface_function(tracker_channel_t *tracker_channel,
                               tracker_interface_function_t *func) {
  func(tracker_channel);
}

/** Update the state of a tracker channel and its associated tracker instance.
 *
 * \note This function performs a release operation, meaning that it ensures
 * all prior memory accesses have completed before updating state information.
 *
 * \param tracker_channel   Tracker channel to use.
 * \param event             Event to process.
 */
static void event(tracker_channel_t *tracker_channel, event_t event) {
  switch (event) {
    case EVENT_ENABLE: {
      assert(tracker_channel->state == STATE_DISABLED);
      /* Sequence point for enable is setting channel state = STATE_ENABLED */
      COMPILER_BARRIER(); /* Prevent compiler reordering */
      tracker_channel->state = STATE_ENABLED;
    } break;

    case EVENT_DISABLE_REQUEST: {
      assert(tracker_channel->state == STATE_ENABLED);
      tracker_channel->state = STATE_DISABLE_REQUESTED;
    } break;

    case EVENT_DISABLE: {
      assert(tracker_channel->state == STATE_DISABLE_REQUESTED);
      tracker_channel->state = STATE_DISABLE_WAIT;
    } break;

    case EVENT_DISABLE_WAIT_COMPLETE: {
      assert(tracker_channel->state == STATE_DISABLE_WAIT);
      /* Sequence point for disable is setting channel state = STATE_DISABLED
       * and/or tracker active = false (order of these two is irrelevant here)
       */
      COMPILER_BARRIER(); /* Prevent compiler reordering */
      tracker_channel->state = STATE_DISABLED;
    } break;

    default: { assert(!"Invalid event"); } break;
  }
}

/** Lock a tracker channel for exclusive access.
 *
 * \param tracker_channel   Tracker channel to use.
 */
static void tracker_channel_lock(tracker_channel_t *tracker_channel) {
  chMtxLock(&tracker_channel->mutex);
}

/** Unlock a locked tracker channel.
 *
 * \param tracker_channel   Tracker channel to use.
 */
static void tracker_channel_unlock(tracker_channel_t *tracker_channel) {
  chMtxUnlock(&tracker_channel->mutex);
}

/** Clear the error flags for a tracker channel.
 *
 * \param tracker_channel   Tracker channel to use.
 */
static void error_flags_clear(tracker_channel_t *tracker_channel) {
  tracker_channel->flags &= ~TRACKER_FLAG_ERROR;
}

/** Add an error flag to a tracker channel.
 *
 * \param tracker_channel   Tracker channel to use.
 * \param error_flag        Error flag to add.
 */
static void error_flags_add(tracker_channel_t *tracker_channel,
                            error_flag_t error_flag) {
  if (error_flag != ERROR_FLAG_NONE) {
    tracker_channel->flags |= TRACKER_FLAG_ERROR;
  }
}

/** \} */<|MERGE_RESOLUTION|>--- conflicted
+++ resolved
@@ -293,12 +293,8 @@
  * \param channels_mask   Bitfield indicating the tracking channels for which
  *                        a missed update error has occurred.
  */
-<<<<<<< HEAD
 void tracking_channels_missed_update_error(u64 channels_mask)
 {
-=======
-void tracking_channels_missed_update_error(u64 channels_mask) {
->>>>>>> 61d35eed
   for (u32 channel = 0; channel < nap_track_n_channels; channel++) {
     tracker_channel_t *tracker_channel = tracker_channel_get(channel);
     bool error = (channels_mask & 1) ? true : false;
