/*
 * Copyright (C) 2011-2014 Swift Navigation Inc.
 * Contact: Fergus Noble <fergus@swift-nav.com>
 *
 * This source is subject to the license found in the file 'LICENSE' which must
 * be be distributed together with this source. All other rights reserved.
 *
 * THIS CODE AND INFORMATION IS PROVIDED "AS IS" WITHOUT WARRANTY OF ANY KIND,
 * EITHER EXPRESSED OR IMPLIED, INCLUDING BUT NOT LIMITED TO THE IMPLIED
 * WARRANTIES OF MERCHANTABILITY AND/OR FITNESS FOR A PARTICULAR PURPOSE.
 */

#include <math.h>
#include <stdlib.h>
#include <string.h>

#include "board/nap/track_channel.h"
#include "sbp.h"
#include "track.h"
#include "simulator.h"
#include "peripherals/random.h"
#include "settings.h"

#include <libswiftnav/constants.h>
#include <libswiftnav/logging.h>

/*  code: nbw zeta k carr_to_code
 carrier:                    nbw  zeta k fll_aid */
#define LOOP_PARAMS_SLOW \
  "(1 ms, (1, 0.7, 1, 1540), (10, 0.7, 1, 5))," \
 "(20 ms, (1, 0.7, 1, 1540), (12, 0.7, 1, 0))"

#define LOOP_PARAMS_MED \
  "(1 ms, (1, 0.7, 1, 1540), (10, 0.7, 1, 5))," \
  "(5 ms, (1, 0.7, 1, 1540), (50, 0.7, 1, 0))"

#define LOOP_PARAMS_FAST \
  "(1 ms, (1, 0.7, 1, 1540), (40, 0.7, 1, 5))," \
  "(4 ms, (1, 0.7, 1, 1540), (62, 0.7, 1, 0))"

#define LOOP_PARAMS_EXTRAFAST \
  "(1 ms, (1, 0.7, 1, 1540), (50, 0.7, 1, 5))," \
  "(2 ms, (1, 0.7, 1, 1540), (100, 0.7, 1, 0))"


/*                          k1,   k2,  lp,  lo */
#define LD_PARAMS_PESS     "0.10, 1.4, 200, 50"
#define LD_PARAMS_NORMAL   "0.05, 1.4, 150, 50"
#define LD_PARAMS_OPT      "0.02, 1.1, 150, 50"
#define LD_PARAMS_EXTRAOPT "0.02, 0.8, 150, 50"

char loop_params_string[120] = LOOP_PARAMS_MED;
char lock_detect_params_string[24] = LD_PARAMS_NORMAL;
bool use_alias_detection = true;

#define CN0_EST_LPF_CUTOFF 0.3

static struct loop_params {
  float code_bw, code_zeta, code_k, carr_to_code;
  float carr_bw, carr_zeta, carr_k, carr_fll_aid_gain;
  u8 coherent_ms;
} loop_params_stage[2];

static struct lock_detect_params {
  float k1, k2;
  u16 lp, lo;
} lock_detect_params;

static float track_cn0_drop_thres = 30.0;
static u16 iq_output_mask = 0;

/** \defgroup tracking Tracking
 * Track satellites via interrupt driven updates to SwiftNAP tracking channels.
 * Initialize SwiftNAP tracking channels. Run loop filters and update
 * channels' code / carrier frequencies each integration period. Update
 * tracking measurements each integration period.
 * \{ */

/* Initialiser not needed, static array inits to zero
 * and TRACKING_DISABLED = 0.
 */
tracking_channel_t tracking_channel[NAP_MAX_N_TRACK_CHANNELS];

/* PRN lock counter
 * A map of PRN to an initially random number that increments each time that
 * PRN begins being tracked.
 */
static u16 tracking_lock_counters[MAX_SATS];

/* Initialize the lock counters to random numbers
 */
void initialize_lock_counters(void)
{
  for (u8 i=0; i < MAX_SATS; i++) {
    tracking_lock_counters[i] = random_int();
  }
}

/** Calculate the future code phase after N samples.
 * Calculate the expected code phase in N samples time with carrier aiding.
 *
 * \param code_phase   Current code phase in chips.
 * \param carrier_freq Current carrier frequency (i.e. Doppler) in Hz used for
 *                     carrier aiding.
 * \param n_samples    N, the number of samples to propagate for.
 *
 * \return The propagated code phase in chips.
 */
float propagate_code_phase(float code_phase, float carrier_freq, u32 n_samples)
{
  /* Calculate the code phase rate with carrier aiding. */
  u32 code_phase_rate = (1.0 + carrier_freq/GPS_L1_HZ) * NAP_TRACK_NOMINAL_CODE_PHASE_RATE;

  /* Internal Swift NAP code phase is in chips*2^32:
   *
   * |  Chip no.  | Sub-chip | Fractional sub-chip |
   * | 0 ... 1022 | 0 ... 15 |  0 ... (2^28 - 1)   |
   *
   * Code phase rate is directly added in this representation,
   * the nominal code phase rate corresponds to 1 sub-chip.
   */

  /* Calculate code phase in chips*2^32. */
  u64 propagated_code_phase = (u64)(code_phase * (((u64)1)<<32)) + n_samples * (u64)code_phase_rate;

  /* Convert code phase back to natural units with sub-chip precision.
   * NOTE: the modulo is required to fix the fact rollover should
   * occur at 1023 not 1024.
   */
  return (float)((u32)(propagated_code_phase >> 28) % (1023*16)) / 16.0;
}

/** Initialises a tracking channel.
 * Initialises a tracking channel on the Swift NAP. The start_sample_count
 * must be contrived to be at or close to a PRN edge (PROMPT code phase = 0).
 *
 * \param prn                PRN number - 1 (0-31).
 * \param channel            Tracking channel number on the Swift NAP.
 * \param carrier_freq       Carrier frequency (Doppler) at start of tracking in Hz.
 * \param start_sample_count Sample count on which to start tracking.
 * \param cn0_init           Estimated C/N0 from acquisition
<<<<<<< HEAD
 */
void tracking_channel_init(u8 channel, u8 prn, float carrier_freq,
                           u32 start_sample_count, float cn0_init)
=======
 * \param elevation          Satellite elevation in degrees, or
 *                           TRACKING_ELEVATION_UNKNOWN
 */
void tracking_channel_init(u8 channel, u8 prn, float carrier_freq,
                           u32 start_sample_count, float cn0_init, s8 elevation)
>>>>>>> b7dc9040
{
  tracking_channel_t *chan = &tracking_channel[channel];

  /* Initialize all fields in the channel to 0 */
  memset(chan, 0, sizeof(tracking_channel_t));

  /* Adjust the channel start time as the start_sample_count passed
   * in corresponds to a PROMPT code phase rollover but we want to
   * start the channel on an EARLY code phase rollover.
   */
  /* TODO : change hardcoded sample rate */
  start_sample_count -= 0.5*16;

  /* Setup tracking_channel struct. */
  chan->state = TRACKING_RUNNING;
  chan->prn = prn;
  chan->elevation = elevation;

  /* Initialize TOW_ms and lock_count. */
  tracking_channel_ambiguity_unknown(channel);
  chan->TOW_ms = TOW_INVALID;

  /* Calculate code phase rate with carrier aiding. */
  float code_phase_rate = (1 + carrier_freq/GPS_L1_HZ) * GPS_CA_CHIPPING_RATE;

  const struct loop_params *l = &loop_params_stage[0];
  aided_tl_init(&(chan->tl_state), 1e3 / l->coherent_ms,
                code_phase_rate - GPS_CA_CHIPPING_RATE,
                l->code_bw, l->code_zeta, l->code_k,
                l->carr_to_code,
                carrier_freq,
                l->carr_bw, l->carr_zeta, l->carr_k,
                l->carr_fll_aid_gain);
  /* Note: The only coherent integration interval currently supported
     for first-stage tracking (i.e. loop_params_stage[0].coherent_ms)
     is 1. */
  chan->int_ms = l->coherent_ms;

  chan->code_phase_rate_fp = code_phase_rate*NAP_TRACK_CODE_PHASE_RATE_UNITS_PER_HZ;
  chan->code_phase_rate_fp_prev = chan->code_phase_rate_fp;
  chan->code_phase_rate = code_phase_rate;
  chan->carrier_freq = carrier_freq;
  chan->carrier_freq_fp = (s32)(carrier_freq * NAP_TRACK_CARRIER_FREQ_UNITS_PER_HZ);
  chan->carrier_freq_fp_prev = chan->carrier_freq_fp;
  chan->sample_count = start_sample_count;

  nav_msg_init(&chan->nav_msg);

  chan->short_cycle = true;

  /* Initialise C/N0 estimator */
<<<<<<< HEAD
  cn0_est_init(&chan->cn0_est, 1e3/l->coherent_ms, cn0_init, 5, 1e3/l->coherent_ms);
=======
  cn0_est_init(&chan->cn0_est, 1e3/l->coherent_ms, cn0_init, CN0_EST_LPF_CUTOFF, 1e3/l->coherent_ms);

  lock_detect_init(&chan->lock_detect,
                   lock_detect_params.k1, lock_detect_params.k2,
                   lock_detect_params.lp, lock_detect_params.lo);
>>>>>>> b7dc9040

  /* TODO: Reconfigure alias detection between stages */
  alias_detect_init(&chan->alias_detect, 500/loop_params_stage[1].coherent_ms,
                    (loop_params_stage[1].coherent_ms-1)*1e-3);

  /* Starting carrier phase is set to zero as we don't
   * know the carrier freq well enough to calculate it.
   */
  /* Start with code phase of zero as we have conspired for the
   * channel to be initialised on an EARLY code phase rollover.
   */
  nap_track_code_wr_blocking(channel, prn);
  nap_track_init_wr_blocking(channel, prn, 0, 0);
  nap_track_update_wr_blocking(
    channel,
    carrier_freq*NAP_TRACK_CARRIER_FREQ_UNITS_PER_HZ,
    chan->code_phase_rate_fp,
    0, 0
  );

  /* Schedule the timing strobe for start_sample_count. */
  nap_timing_strobe(start_sample_count);
}

/** Get correlations from a NAP tracking channel and store them in the
 * tracking channel state struct.
 * \param channel Tracking channel to read correlations for.
 */
void tracking_channel_get_corrs(u8 channel)
{
  tracking_channel_t* chan = &tracking_channel[channel];

  switch(chan->state)
  {
    case TRACKING_RUNNING:
      /* Read early ([0]), prompt ([1]) and late ([2]) correlations. */
      if ((chan->int_ms > 1) && !chan->short_cycle) {
        /* If we just requested the short cycle, this is the long cycle's
         * correlations. */
        corr_t cs[3];
        nap_track_corr_rd_blocking(channel, &chan->corr_sample_count, cs);
        /* accumulate short cycle correlations with long */
        for(int i = 0; i < 3; i++) {
          chan->cs[i].I += cs[i].I;
          chan->cs[i].Q += cs[i].Q;
        }
      } else {
        nap_track_corr_rd_blocking(channel, &chan->corr_sample_count, chan->cs);
        alias_detect_first(&chan->alias_detect, chan->cs[1].I, chan->cs[1].Q);
      }
      break;

    case TRACKING_DISABLED:
    default:
      /* TODO: WTF? */
      break;
  }
}

/** Force a satellite to drop.
 * This function is used for testing.  It clobbers the code frequency in the
 * loop filter which destroys the correlations.  The satellite is dropped
 * by manage.c which checks the SNR.
 */
void tracking_drop_satellite(u8 prn)
{
  for (u8 i=0; i<nap_track_n_channels; i++) {
    if (tracking_channel[i].prn != prn)
      continue;

    tracking_channel[i].tl_state.code_filt.y += 500;
  }
}

/** Update tracking channels after the end of an integration period.
 * Update update_count, sample_count, TOW, run loop filters and update
 * SwiftNAP tracking channel frequencies.
 * \param channel Tracking channel to update.
 */
void tracking_channel_update(u8 channel)
{
  tracking_channel_t* chan = &tracking_channel[channel];

  switch(chan->state)
  {
    case TRACKING_RUNNING:
    {
      chan->sample_count += chan->corr_sample_count;
      chan->code_phase_early = (u64)chan->code_phase_early +
                               (u64)chan->corr_sample_count
                                 * chan->code_phase_rate_fp_prev;
      chan->carrier_phase += (s64)chan->carrier_freq_fp_prev
                               * chan->corr_sample_count;
      /* TODO: Fix this in the FPGA - first integration is one sample short. */
      if (chan->update_count == 0)
        chan->carrier_phase -= chan->carrier_freq_fp_prev;
      chan->code_phase_rate_fp_prev = chan->code_phase_rate_fp;
      chan->carrier_freq_fp_prev = chan->carrier_freq_fp;

      if (chan->TOW_ms != TOW_INVALID) {
        /* Have a valid time of week - increment it. */
        chan->TOW_ms += chan->short_cycle ? 1 : (chan->int_ms-1);
        if (chan->TOW_ms >= 7*24*60*60*1000)
          chan->TOW_ms -= 7*24*60*60*1000;
        /* TODO: maybe keep track of week number in channel state, or
           derive it from system time */
      }

      if (chan->int_ms > 1) {
        /* If we're doing long integrations, alternate between short and long
         * cycles.  This is because of FPGA pipelining and latency.  The
         * loop parameters can only be updated at the end of the second
         * integration interval and waiting a whole 20ms is too long.
         */
        chan->short_cycle = !chan->short_cycle;

        if (!chan->short_cycle) {
          nap_track_update_wr_blocking(
            channel,
            chan->carrier_freq_fp,
            chan->code_phase_rate_fp,
            0, 0
          );
          return;
        }
      }

      chan->update_count += chan->int_ms;

      s32 TOW_ms = nav_msg_update(&chan->nav_msg, chan->cs[1].I, chan->int_ms);

      if ((TOW_ms >= 0) && chan->TOW_ms != TOW_ms) {
        if (chan->TOW_ms != TOW_INVALID) {
          log_error("PRN %d TOW mismatch: %ld, %lu\n",
                    chan->prn+1, chan->TOW_ms, TOW_ms);
        }
        chan->TOW_ms = TOW_ms;
      }

      /* Correlations should already be in chan->cs thanks to
       * tracking_channel_get_corrs. */
      corr_t* cs = chan->cs;

      /* Update C/N0 estimate */
      chan->cn0 = cn0_est(&chan->cn0_est, cs[1].I/chan->int_ms, cs[1].Q/chan->int_ms);
      if (chan->cn0 > track_cn0_drop_thres)
        chan->cn0_above_drop_thres_count = chan->update_count;

      /* Update PLL lock detector */
      bool last_outp = chan->lock_detect.outp;
      lock_detect_update(&chan->lock_detect, cs[1].I, cs[1].Q, chan->int_ms);
      if (chan->lock_detect.outo)
        chan->ld_opti_locked_count = chan->update_count;

      /* Reset carrier phase ambiguity if there's doubt as to our phase lock */
      if (last_outp && !chan->lock_detect.outp) {
        if (chan->stage > 0)
          log_info("PRN %d PLL stress\n", chan->prn+1);
        tracking_channel_ambiguity_unknown(channel);
      }

      /* Run the loop filters. */

      /* TODO: Make this more elegant. */
      correlation_t cs2[3];
      for (u32 i = 0; i < 3; i++) {
        cs2[i].I = cs[2-i].I;
        cs2[i].Q = cs[2-i].Q;
      }

      /* Output I/Q correlations using SBP if enabled for this channel */
      if (chan->output_iq && (chan->int_ms > 1)) {
        msg_tracking_iq_t msg = {
          .channel = channel,
          .sid = chan->prn,
        };
        for (u32 i = 0; i < 3; i++) {
          msg.corrs[i].I = cs[i].I;
          msg.corrs[i].Q = cs[i].Q;
        }
        sbp_send_msg(SBP_MSG_TRACKING_IQ, sizeof(msg), (u8*)&msg);
      }

      aided_tl_update(&(chan->tl_state), cs2);
      chan->carrier_freq = chan->tl_state.carr_freq;
      chan->code_phase_rate = chan->tl_state.code_freq + GPS_CA_CHIPPING_RATE;

      chan->code_phase_rate_fp_prev = chan->code_phase_rate_fp;
      chan->code_phase_rate_fp = chan->code_phase_rate
        * NAP_TRACK_CODE_PHASE_RATE_UNITS_PER_HZ;

      chan->carrier_freq_fp = chan->carrier_freq
        * NAP_TRACK_CARRIER_FREQ_UNITS_PER_HZ;

      /* Attempt alias detection if we have pessimistic phase lock detect, OR
         (optimistic phase lock detect AND are in second-stage tracking) */
      if (use_alias_detection &&
          (chan->lock_detect.outp ||
           (chan->lock_detect.outo && chan->stage > 0))) {
        s32 I = (cs[1].I - chan->alias_detect.first_I) / (chan->int_ms - 1);
        s32 Q = (cs[1].Q - chan->alias_detect.first_Q) / (chan->int_ms - 1);
        float err = alias_detect_second(&chan->alias_detect, I, Q);
        if (fabs(err) > (250 / chan->int_ms)) {
          if (chan->lock_detect.outp)
            log_warn("False phase lock detect PRN%d: err=%f\n", chan->prn+1, err);

          tracking_channel_ambiguity_unknown(channel);
          /* Indicate that a mode change has occurred. */
          chan->mode_change_count = chan->update_count;

          chan->tl_state.carr_freq += err;
          chan->tl_state.carr_filt.y = chan->tl_state.carr_freq;
        }
      }

      /* Consider moving from stage 0 (1 ms integration) to stage 1 (longer). */
      if ((chan->stage == 0) &&
          /* Must have (at least optimistic) phase lock */
          (chan->lock_detect.outo) &&
          /* Must have nav bit sync, and be correctly aligned */
          (chan->nav_msg.bit_phase == chan->nav_msg.bit_phase_ref)) {
        log_info("PRN %d synced @ %u ms, %.1f dBHz\n",
                 chan->prn+1, (unsigned int)chan->update_count, chan->cn0);
        chan->stage = 1;
        struct loop_params *l = &loop_params_stage[1];
        chan->int_ms = l->coherent_ms;
        chan->short_cycle = true;

        cn0_est_init(&chan->cn0_est, 1e3 / l->coherent_ms, chan->cn0,
                     CN0_EST_LPF_CUTOFF, 1e3 / l->coherent_ms);

        /* Recalculate filter coefficients */
        aided_tl_retune(&chan->tl_state, 1e3 / l->coherent_ms,
                        l->code_bw, l->code_zeta, l->code_k,
                        l->carr_to_code,
                        l->carr_bw, l->carr_zeta, l->carr_k,
                        l->carr_fll_aid_gain);

        lock_detect_reinit(&chan->lock_detect,
                           lock_detect_params.k1 * l->coherent_ms,
                           lock_detect_params.k2,
                           /* TODO: Should also adjust lp and lo? */
                           lock_detect_params.lp, lock_detect_params.lo);

        /* Indicate that a mode change has occurred. */
        chan->mode_change_count = chan->update_count;
      }

      nap_track_update_wr_blocking(
        channel,
        chan->carrier_freq_fp,
        chan->code_phase_rate_fp,
        chan->int_ms == 1 ? 0 : chan->int_ms - 2, 0
      );

      break;
    }
    case TRACKING_DISABLED:
      /* TODO: Why do we sometimes have to disable the channel in the
               NAP repeatedly? */
      tracking_channel_disable(channel);
      break;
    default:
      log_error("CH%d (PRN%02d) invalid state %d\n", channel, chan->prn+1, chan->state);
      tracking_channel_disable(channel);
      break;
  }
}

/** Disable tracking channel.
 * Change tracking channel state to TRACKING_DISABLED and write 0 to SwiftNAP
 * tracking channel code / carrier frequencies to stop channel from raising
 * interrupts.
 *
 * \param channel Tracking channel to disable.
 */
void tracking_channel_disable(u8 channel)
{
  nap_track_update_wr_blocking(channel, 0, 0, 0, 0);
  tracking_channel[channel].state = TRACKING_DISABLED;
}

/** Sets a channel's carrier phase ambiguity to unknown.
 * Changes the lock counter to indicate to the consumer of the tracking channel
 * observations that the carrier phase ambiguity may have changed. Also
 * invalidates the half cycle ambiguity, which must be resolved again by the navigation
 *  message processing. Should be called if a cycle slip is suspected.
 *
 * \param channel Tracking channel number to mark phase-ambiguous.
 */
void tracking_channel_ambiguity_unknown(u8 channel)
{
  u8 prn = tracking_channel[channel].prn;
  tracking_channel[channel].nav_msg.bit_polarity = BIT_POLARITY_UNKNOWN;
  tracking_channel[channel].lock_counter = ++tracking_lock_counters[prn];
}

/** Update channel measurement for a tracking channel.
 * \param channel Tracking channel to update measurement from.
 * \param meas Pointer to channel_measurement_t where measurement will be put.
 */
void tracking_update_measurement(u8 channel, channel_measurement_t *meas)
{
  tracking_channel_t* chan = &tracking_channel[channel];

  /* Update our channel measurement. */
  meas->prn = chan->prn;
  meas->code_phase_chips = (double)chan->code_phase_early / NAP_TRACK_CODE_PHASE_UNITS_PER_CHIP;
  meas->code_phase_rate = chan->code_phase_rate;
  meas->carrier_phase = chan->carrier_phase / (double)(1<<24);
  meas->carrier_freq = chan->carrier_freq;
  meas->time_of_week_ms = chan->TOW_ms;
  meas->receiver_time = (double)chan->sample_count / SAMPLE_FREQ;
  meas->snr = chan->cn0;
  if (chan->nav_msg.bit_polarity == BIT_POLARITY_INVERTED) {
    meas->carrier_phase += 0.5;
  }
  meas->lock_counter = chan->lock_counter;
}

/** Send tracking state SBP message.
 * Send information on each tracking channel to host.
 */
void tracking_send_state()
{

  tracking_channel_state_t states[nap_track_n_channels];

  if (simulation_enabled_for(SIMULATION_MODE_TRACKING)) {

    u8 num_sats = simulation_current_num_sats();
    for (u8 i=0; i < num_sats; i++) {
      states[i] = simulation_current_tracking_state(i);
    }
    if (num_sats < nap_track_n_channels) {
      for (u8 i = num_sats; i < nap_track_n_channels; i++) {
        states[i].state = TRACKING_DISABLED;
        states[i].sid   = 0;
        states[i].cn0   = -1;
      }
    }

  } else {

    for (u8 i=0; i<nap_track_n_channels; i++) {
      states[i].state = tracking_channel[i].state;
      states[i].sid = tracking_channel[i].prn; /* TODO prn -> sid */
      if (tracking_channel[i].state == TRACKING_RUNNING)
        states[i].cn0 = tracking_channel[i].cn0;
      else
        states[i].cn0 = -1;
    }

  }

  sbp_send_msg(SBP_MSG_TRACKING_STATE, sizeof(states), (u8*)states);

}

/** Parse a string describing the tracking loop filter parameters into
    the loop_params_stage structs. */
static bool parse_loop_params(struct setting *s, const char *val)
{
  /** The string contains loop parameters for either one or two
      stages.  If the second is omitted, we'll use the same parameters
      as the first stage.*/

  struct loop_params loop_params_parse[2];

  const char *str = val;
  for (int stage = 0; stage < 2; stage++) {
    struct loop_params *l = &loop_params_parse[stage];

    int n_chars_read = 0;
    unsigned int tmp; /* newlib's sscanf doesn't support hh size modifier */
    
    if (sscanf(str, "( %u ms , ( %f , %f , %f , %f ) , ( %f , %f , %f , %f ) ) , %n",
               &tmp,
               &l->code_bw, &l->code_zeta, &l->code_k, &l->carr_to_code,
               &l->carr_bw, &l->carr_zeta, &l->carr_k, &l->carr_fll_aid_gain,
               &n_chars_read) < 9) {
      log_error("Ill-formatted tracking loop param string.\n");
      return false;
    }
    l->coherent_ms = tmp;
    /* If string omits second-stage parameters, then after the first
       stage has been parsed, n_chars_read == 0 because of missing
       comma and we'll parse the string again into loop_params_parse[1]. */
    str += n_chars_read;

    if ((l->coherent_ms == 0)
        || ((20 % l->coherent_ms) != 0) /* i.e. not 1, 2, 4, 5, 10 or 20 */
        || (stage == 0 && l->coherent_ms != 1)) {
      log_error("Invalid coherent integration length.\n");
      return false;
    }
  }
  /* Successfully parsed both stages.  Save to memory. */
  strncpy(s->addr, val, s->len);
  memcpy(loop_params_stage, loop_params_parse, sizeof(loop_params_stage));
  return true;
}

/** Parse a string describing the tracking loop phase lock detector
    parameters into the lock_detect_params structs. */
static bool parse_lock_detect_params(struct setting *s, const char *val)
{
  struct lock_detect_params p;

  if (sscanf(val, "%f , %f , %" SCNu16 " , %" SCNu16,
             &p.k1, &p.k2, &p.lp, &p.lo) < 4) {
      log_error("Ill-formatted lock detect param string.\n");
      return false;
  }
  /* Successfully parsed.  Save to memory. */
  strncpy(s->addr, val, s->len);
  memcpy(&lock_detect_params, &p, sizeof(lock_detect_params));
  return true;
}

bool track_iq_output_notify(struct setting *s, const char *val)
{
  if (s->type->from_string(s->type->priv, s->addr, s->len, val)) {
    for (int i = 0; i < NAP_MAX_N_TRACK_CHANNELS; i++) {
      tracking_channel[i].output_iq = (iq_output_mask & (1 << i)) != 0;
    }
    return true;
  }
  return false;
}


/** Set up tracking subsystem - presently just hooks for settings
 */
void tracking_setup()
{
  SETTING_NOTIFY("track", "iq_output_mask", iq_output_mask, TYPE_INT,
                 track_iq_output_notify);
  SETTING_NOTIFY("track", "loop_params", loop_params_string,
                 TYPE_STRING, parse_loop_params);
  SETTING_NOTIFY("track", "lock_detect_params", lock_detect_params_string,
                 TYPE_STRING, parse_lock_detect_params);
  SETTING("track", "cn0_drop", track_cn0_drop_thres, TYPE_FLOAT);
  SETTING("track", "alias_detect", use_alias_detection, TYPE_BOOL);
}

/** \} */<|MERGE_RESOLUTION|>--- conflicted
+++ resolved
@@ -139,17 +139,11 @@
  * \param carrier_freq       Carrier frequency (Doppler) at start of tracking in Hz.
  * \param start_sample_count Sample count on which to start tracking.
  * \param cn0_init           Estimated C/N0 from acquisition
-<<<<<<< HEAD
- */
-void tracking_channel_init(u8 channel, u8 prn, float carrier_freq,
-                           u32 start_sample_count, float cn0_init)
-=======
  * \param elevation          Satellite elevation in degrees, or
  *                           TRACKING_ELEVATION_UNKNOWN
  */
 void tracking_channel_init(u8 channel, u8 prn, float carrier_freq,
                            u32 start_sample_count, float cn0_init, s8 elevation)
->>>>>>> b7dc9040
 {
   tracking_channel_t *chan = &tracking_channel[channel];
 
@@ -201,15 +195,11 @@
   chan->short_cycle = true;
 
   /* Initialise C/N0 estimator */
-<<<<<<< HEAD
-  cn0_est_init(&chan->cn0_est, 1e3/l->coherent_ms, cn0_init, 5, 1e3/l->coherent_ms);
-=======
   cn0_est_init(&chan->cn0_est, 1e3/l->coherent_ms, cn0_init, CN0_EST_LPF_CUTOFF, 1e3/l->coherent_ms);
 
   lock_detect_init(&chan->lock_detect,
                    lock_detect_params.k1, lock_detect_params.k2,
                    lock_detect_params.lp, lock_detect_params.lo);
->>>>>>> b7dc9040
 
   /* TODO: Reconfigure alias detection between stages */
   alias_detect_init(&chan->alias_detect, 500/loop_params_stage[1].coherent_ms,
