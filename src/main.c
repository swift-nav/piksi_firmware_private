--- conflicted
+++ resolved
@@ -24,20 +24,14 @@
 #include "cw.h"
 #include "sbp.h"
 #include "board/nap/nap_common.h"
-<<<<<<< HEAD
-=======
 #include "board/nap/conf.h"
->>>>>>> fb946aee
 #include "board/nap/track_channel.h"
 #include "track.h"
 #include "acq.h"
 #include "nmea.h"
 #include "manage.h"
 #include "timing.h"
-<<<<<<< HEAD
-=======
 #include "position.h"
->>>>>>> fb946aee
 #include "peripherals/spi.h"
 #include "board/leds.h"
 #include "board/m25_flash.h"
@@ -57,12 +51,6 @@
 
   led_toggle(LED_RED);
 
-<<<<<<< HEAD
-  printf("\n\nFirmware info - git: " GIT_VERSION ", built: " __DATE__ " " __TIME__ "\n\r");
-  printf("FPGA configured with %d tracking channels\n", nap_track_n_channels);
-
-  const double WPR_llh[3] = {D2R*37.038350, D2R*-122.141812, 376.7};
-=======
   printf("\n\nFirmware info - git: " GIT_VERSION ", built: " __DATE__ " " __TIME__ "\n");
   u8 nap_git_hash[20];
   nap_conf_rd_git_hash(nap_git_hash);
@@ -73,7 +61,6 @@
     printf(" (unclean)");
   printf("\n");
   printf("SwiftNAP configured with %d tracking channels\n\n", nap_track_n_channels);
->>>>>>> fb946aee
 
   time_setup();
   position_setup();
@@ -83,12 +70,7 @@
 
   /* TODO: Think about thread safety when updating ephemerides. */
   static ephemeris_t es[32];
-<<<<<<< HEAD
-
-
-=======
   static ephemeris_t es_old[32];
->>>>>>> fb946aee
   while(1)
   {
     for (u32 i = 0; i < 3000; i++)
@@ -100,10 +82,7 @@
     // Check if there is a new nav msg subframe to process.
     // TODO: move this into a function
 
-<<<<<<< HEAD
-=======
     memcpy(es_old, es, sizeof(es));
->>>>>>> fb946aee
     for (u8 i=0; i<nap_track_n_channels; i++)
       if (tracking_channel[i].state == TRACKING_RUNNING && tracking_channel[i].nav_msg.subframe_start_index) {
         s8 ret = process_subframe(&tracking_channel[i].nav_msg, &es[tracking_channel[i].prn]);
@@ -128,12 +107,8 @@
 
     /*u32 foo;*/
 
-<<<<<<< HEAD
-    DO_EVERY_COUNTS(TICK_FREQ/5,
-=======
     DO_EVERY_COUNTS(TICK_FREQ,
 
->>>>>>> fb946aee
       u8 n_ready = 0;
       for (u8 i=0; i<nap_track_n_channels; i++) {
         if (es[tracking_channel[i].prn].valid == 1 && \
@@ -168,17 +143,6 @@
           /*printf("calc_PVT took: %.2fms\n", 1e3*(double)(time_ticks() - foo) / TICK_FREQ);*/
           /*foo = time_ticks();*/
 
-<<<<<<< HEAD
-          wgsecef2ned_d(soln.pos_ecef, WPR_ecef, soln.pos_ned);
-
-          sbp_send_msg(MSG_SOLUTION, sizeof(gnss_solution), (u8 *) &soln);
-          /*nmea_gpgga(&soln, &dops);*/
-
-          /*DO_EVERY(1,*/
-            /*sbp_send_msg(MSG_DOPS, sizeof(dops_t), (u8 *) &dops);*/
-            /*nmea_gpgsv(n_ready, nav_meas, &soln);*/
-          /*);*/
-=======
           sbp_send_msg(MSG_SOLUTION, sizeof(gnss_solution), (u8 *) &position_solution);
           nmea_gpgga(&position_solution, &dops);
 
@@ -186,18 +150,9 @@
             sbp_send_msg(MSG_DOPS, sizeof(dops_t), (u8 *) &dops);
             /*nmea_gpgsv(n_ready, nav_meas, &position_solution);*/
           );
->>>>>>> fb946aee
         }
       }
     );
-
-    /* USART TX testing */
-    gnss_solution soln;
-    dops_t dops;
-//    DO_EVERY(5,
-    sbp_send_msg(MSG_DOPS, sizeof(dops_t), (u8 *) &dops);
-    sbp_send_msg(MSG_SOLUTION, sizeof(gnss_solution), (u8 *) &soln);
-//    );
 
     DO_EVERY_COUNTS(TICK_FREQ,
       /*nmea_gpgsa(tracking_channel, 0);*/
