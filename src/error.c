--- conflicted
+++ resolved
@@ -10,18 +10,16 @@
  * WARRANTIES OF MERCHANTABILITY AND/OR FITNESS FOR A PARTICULAR PURPOSE.
  */
 
-#include <libopencm3/stm32/f4/gpio.h>
-#include <libopencm3/stm32/f4/rcc.h>
 #include <libopencm3/stm32/f4/dma.h>
 #include <libopencm3/stm32/f4/usart.h>
 
-#include <libswiftnav/edc.h>
+#include "libswiftnav/edc.h"
 
 #include "board/leds.h"
 #include "peripherals/usart.h"
+
 #include "error.h"
 #include "sbp.h"
-#include "settings.h"
 
 /** \addtogroup io
  * \{ */
@@ -40,57 +38,38 @@
 void screaming_death(char *msg)
 {
   __asm__("CPSID if;");           /* Disable all interrupts and faults */
+  DMA2_S7CR = 0;                  /* Disable USART TX DMA */
+  USART6_CR3 &= ~USART_CR3_DMAT;  /* Disable USART DMA */
 
-<<<<<<< HEAD
-  DMA2_S7CR = 0;                  /* Disable USART6 TX DMA */
-  USART6_CR3 &= ~USART_CR3_DMAT;  /* Disable USART6 DMA */
+  #define SPEAKING_MSG_N 76       /* Maximum length of error message */
 
-  /* If USART6 has not yet been set up, set it up */
-  if (!(USART6_CR1 & USART_CR1_UE)) {
-    RCC_APB2ENR |= RCC_APB2ENR_USART6EN; /* Enable clock to USART6 peripheral */
-    RCC_AHB1ENR |= RCC_AHB1ENR_IOPCEN;   /* Enable clock to USART6 pins */
-    gpio_mode_setup(GPIOC, GPIO_MODE_AF, /* Set up USART6 pins */
-                    GPIO_PUPD_NONE, GPIO6 | GPIO7);
-    gpio_set_af(GPIOC, GPIO_AF8, GPIO6 | GPIO7);
-    if (settings.settings_valid == VALID) {
-      usart_set_parameters(USART6, settings.ftdi_usart.baud_rate);
-    } else {
-      usart_set_parameters(USART6, USART_DEFAULT_BAUD);
-    }
-  }
-
-  #define MAX_MSG_N 64       /* Maximum length of error message */
-=======
-  #define SPEAKING_MSG_N 76       /* Maximum length of error message */
->>>>>>> 28a4931e
-
-  static char err_msg[MAX_MSG_N+6] = {SBP_HEADER_1, SBP_HEADER_2,
-                                           MSG_PRINT, MAX_MSG_N,
+  static char err_msg[SPEAKING_MSG_N+6] = {SBP_HEADER_1, SBP_HEADER_2,
+                                           MSG_PRINT, SPEAKING_MSG_N,
                                            'E', 'R', 'R', 'O', 'R', ':', ' ',
-                                           [11 ... MAX_MSG_N+2] = '!',
-                                           [MAX_MSG_N+3] = '\n',
+                                           [11 ... SPEAKING_MSG_N+2] = '!',
+                                           [SPEAKING_MSG_N+3] = '\n',
                                            /* CRC calculated below */
-                                           [MAX_MSG_N+4] = 0x00,
-                                           [MAX_MSG_N+5] = 0x00};
+                                           [SPEAKING_MSG_N+4] = 0x00,
+                                           [SPEAKING_MSG_N+5] = 0x00};
 
   /* Insert message */
   u8 i = 0;
-  while (*msg && i < MAX_MSG_N)  /* Don't want to use C library memcpy */
+  while (*msg && i < SPEAKING_MSG_N)  /* Don't want to use C library memcpy */
     err_msg[11 + (i++)] = *msg++;
   err_msg[11 + i] = ' '; /* Insert ' ' after message */
 
   /* Insert CRC */
   u16 crc = crc16_ccitt((u8*)&err_msg[2], 2, 0);
-  crc = crc16_ccitt((u8*)&err_msg[4], MAX_MSG_N, crc);
-  err_msg[MAX_MSG_N + 4] = crc & 0xFF;
-  err_msg[MAX_MSG_N + 5] = (crc >> 8) & 0xFF;
+  crc = crc16_ccitt((u8*)&err_msg[4], SPEAKING_MSG_N, crc);
+  err_msg[SPEAKING_MSG_N + 4] = crc & 0xFF;
+  err_msg[SPEAKING_MSG_N + 5] = (crc >> 8) & 0xFF;
 
   /* Continuously send error message */
   i = 0;
   while (1) {
     while (!(USART6_SR & USART_SR_TXE)) ;
     USART6_DR = err_msg[i];
-    if (++i == (MAX_MSG_N + 6)) {
+    if (++i == (SPEAKING_MSG_N + 6)) {
       i = 0;
       led_toggle(LED_RED);
       for (u32 d = 0; d < 5000000; d++)
