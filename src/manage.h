/*
 * Copyright (C) 2011-2014 Swift Navigation Inc.
 * Contact: Fergus Noble <fergus@swift-nav.com>
 *
 * This source is subject to the license found in the file 'LICENSE' which must
 * be be distributed together with this source. All other rights reserved.
 *
 * THIS CODE AND INFORMATION IS PROVIDED "AS IS" WITHOUT WARRANTY OF ANY KIND,
 * EITHER EXPRESSED OR IMPLIED, INCLUDING BUT NOT LIMITED TO THE IMPLIED
 * WARRANTIES OF MERCHANTABILITY AND/OR FITNESS FOR A PARTICULAR PURPOSE.
 */

#ifndef SWIFTNAV_MANAGE_H
#define SWIFTNAV_MANAGE_H

#include <ch.h>
#include <libswiftnav/common.h>
#include "board/nap/acq_channel.h"

/** \addtogroup manage
 * \{ */

#define ACQ_THRESHOLD 37.0
#define ACQ_RETRY_THRESHOLD 38.0
<<<<<<< HEAD
=======

/** How many ms to allow tracking channel to converge after
    initialization before we consider dropping it */
#define TRACK_INIT_T 2500

/** If a channel is dropped but was running successfully for at least
    this long, mark it for prioritized reacquisition. */
#define TRACK_REACQ_T 5000

/** If C/N0 is below track_cn0_threshold for >= TRACK_DROP_CN0_T ms,
    drop the channel. */
#define TRACK_DROP_CN0_T 5000

/** If optimistic phase lock detector shows "unlocked" for >=
    TRACK_DROP_UNLOCKED_T ms, drop the channel. */
#define TRACK_DROP_UNLOCKED_T 5000
>>>>>>> b7dc9040

/** How many milliseconds to wait for the tracking loops to
 * stabilize after any mode change before using obs. */
#define TRACK_STABILIZATION_T 1000

#define ACQ_FULL_CF_MIN  -8500
#define ACQ_FULL_CF_MAX   8500
#define ACQ_FULL_CF_STEP  (1 / NAP_ACQ_CARRIER_FREQ_UNITS_PER_HZ)

#define MANAGE_NO_CHANNELS_FREE 255

#define MANAGE_ACQ_THREAD_PRIORITY (NORMALPRIO-3)
#define MANAGE_ACQ_THREAD_STACK    3000

#define MANAGE_TRACK_THREAD_PRIORITY (NORMALPRIO-2)
#define MANAGE_TRACK_THREAD_STACK    3000

/** \} */

void manage_acq_setup(void);

void manage_set_obs_hint(u8 prn);

void manage_track_setup(void);
s8 use_tracking_channel(u8 i);
u8 tracking_channels_ready(void);

#endif<|MERGE_RESOLUTION|>--- conflicted
+++ resolved
@@ -22,8 +22,6 @@
 
 #define ACQ_THRESHOLD 37.0
 #define ACQ_RETRY_THRESHOLD 38.0
-<<<<<<< HEAD
-=======
 
 /** How many ms to allow tracking channel to converge after
     initialization before we consider dropping it */
@@ -40,7 +38,6 @@
 /** If optimistic phase lock detector shows "unlocked" for >=
     TRACK_DROP_UNLOCKED_T ms, drop the channel. */
 #define TRACK_DROP_UNLOCKED_T 5000
->>>>>>> b7dc9040
 
 /** How many milliseconds to wait for the tracking loops to
  * stabilize after any mode change before using obs. */
