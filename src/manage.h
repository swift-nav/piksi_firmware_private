--- conflicted
+++ resolved
@@ -23,11 +23,7 @@
 /** \addtogroup manage
  * \{ */
 
-<<<<<<< HEAD
-#define ACQ_THRESHOLD 20.0
-=======
 #define ACQ_THRESHOLD 15.0
->>>>>>> fb946aee
 #define TRACK_THRESHOLD 2.0
 #define TRACK_SNR_INIT_COUNT 5000
 #define TRACK_SNR_THRES_COUNT 2000
