/*
 * Copyright (C) 2011-2014 Swift Navigation Inc.
 * Contact: Fergus Noble <fergus@swift-nav.com>
 *
 * This source is subject to the license found in the file 'LICENSE' which must
 * be be distributed together with this source. All other rights reserved.
 *
 * THIS CODE AND INFORMATION IS PROVIDED "AS IS" WITHOUT WARRANTY OF ANY KIND,
 * EITHER EXPRESSED OR IMPLIED, INCLUDING BUT NOT LIMITED TO THE IMPLIED
 * WARRANTIES OF MERCHANTABILITY AND/OR FITNESS FOR A PARTICULAR PURPOSE.
 */

#include <math.h>
#include <stdio.h>
#include <libopencm3/stm32/f4/gpio.h>

#include "board/nap/acq_channel.h"
#include "board/nap/nap_exti.h"
#include "acq.h"
#include "track.h"
#include "sbp.h"
#include "sbp_messages.h"

/** \defgroup acq Acquisition
 * Do acquisition searches via interrupt driven scheduling of SwiftNAP
 * acquisition channel correlations and peak detection.
 * \{ */

acq_state_t acq_state;

/** Schedule a load of samples into the acquisition channel's sample ram.
 * The load starts at the end of the next timing strobe and continues until the
 * ram is full, at which time an interrupt is raised to the STM. This interrupt
 * is cleared by clearing the load enable bit of the acquisition channel's
 * LOAD ENABLE register.
 *
 * \param count The value of the NAP's internal counter at which the timing
 *              strobe is to go low.
 */
void acq_schedule_load(u32 count)
{
  acq_state.state = ACQ_LOADING;
  nap_acq_load_wr_enable_blocking();
  nap_timing_strobe(count);
}

/** Handle an acquisition load done interrupt from the NAP acquisition channel.
 * Clear the enable bit of the acquisition channel load register and change
 * the acquisition state to ACQ_LOADING_DONE.
 */
void acq_service_load_done()
{
  nap_acq_load_wr_disable_blocking();
  acq_state.state = ACQ_LOADING_DONE;
}

/** Query the state of the acquisition channel sample ram loading.
 * \return 1 if loading has finished, 0 otherwise
 */
u8 acq_get_load_done()
{
  return (acq_state.state == ACQ_LOADING_DONE);
}

/** Start a non-blocking acquisition search for a PRN over a code phase / carrier frequency range.
 * Translate the passed code phase and carrier frequency float values into
 * acquisition register values. Write values for the first acquisition to the
 * channel, and then write values for the next pipelined acquisition.
 * Note : Minimum cf_bin_width is determined by the acq. channel carrier phase  *        register width, and is given by 1/NAP_ACQ_CARRIER_FREQ_UNTS_PER_HZ
 *
 * \param prn      PRN to search (0-31) (nap_acq_code_wr_blocking must be called prior)
 * \param cp_min   Starting code phase of the first acquisition. (chips)
 * \param cp_max   Starting code phase of the last acquisition. (chips)
 * \param cf_min   Carrier frequency of the first acquisition. (Hz)
 * \param cf_max   Carrier frequency of the last acquisition. (Hz)
 * \param cf_bin_width Step size between each carrier frequency to search. (Hz)
 */
void acq_start(u8 prn, float cp_min, float cp_max, float cf_min, float cf_max, float cf_bin_width)
{
  /* Calculate the range parameters in acq units. Explicitly expand
   * the range to the nearest multiple of the step size to make sure
   * we cover at least the specified range.
   */
  acq_state.cf_step = cf_bin_width*NAP_ACQ_CARRIER_FREQ_UNITS_PER_HZ;
  acq_state.cf_min = acq_state.cf_step*floor(cf_min*NAP_ACQ_CARRIER_FREQ_UNITS_PER_HZ / (float)acq_state.cf_step);
  acq_state.cf_max = acq_state.cf_step*ceil(cf_max*NAP_ACQ_CARRIER_FREQ_UNITS_PER_HZ / (float)acq_state.cf_step);
  /* cp_step = nap_acq_n_taps */
  acq_state.cp_min = nap_acq_n_taps*floor(cp_min*NAP_ACQ_CODE_PHASE_UNITS_PER_CHIP / (float)nap_acq_n_taps);
  acq_state.cp_max = nap_acq_n_taps*ceil(cp_max*NAP_ACQ_CODE_PHASE_UNITS_PER_CHIP / (float)nap_acq_n_taps);


  /* Initialise our acquisition state struct. */
  acq_state.state = ACQ_RUNNING;
  acq_state.prn = prn;
  acq_state.best_power = 0;
  acq_state.power_acc = 0;
  acq_state.count = 0;
  acq_state.carrier_freq = acq_state.cf_min;
  acq_state.code_phase = acq_state.cp_min;
  acq_state.best_corr.I = 0;
  acq_state.best_corr.Q = 0;

  /* Write first and second sets of acq parameters (for pipelining). */
  nap_acq_init_wr_params_blocking(prn, acq_state.cp_min, acq_state.cf_min);
  /* TODO: If we are only doing a single acq then write disable here. */
  nap_acq_init_wr_params_blocking(prn, acq_state.cp_min+nap_acq_n_taps, acq_state.cf_min);
}

/** Handle an acquisition done interrupt from the NAP acquisition channel.
 * If acq_state.state =
 *   ACQ_RUNNING :
 *     write the next set of pipelined acquisition parameters.
 *   ACQ_RUNNING_FINISHING :
 *     channel is currently doing the final acquisition of the set of
 *     acquisitions, write a pipelined disable to stop the channel after this
 *     final acquisition.
 */
void acq_service_irq()
{
  u16 index_max;
  corr_t corr_max;
  acc_t acc;

  u64 power_max;

  switch(acq_state.state)
  {
    default:
      /* If we get an interrupt when we are not running,
       * disable the acq channel which helpfully also
       * clears the IRQ.
       */
      printf("!!! Acq state error? %d\n", acq_state.state);
      nap_acq_init_wr_disable_blocking();
      break;

    case ACQ_RUNNING_FINISHING:
      nap_acq_init_wr_disable_blocking();
      acq_state.state = ACQ_RUNNING_DONE;
      break;

    case ACQ_RUNNING:
      /* Read in correlations. */
      nap_acq_corr_rd_blocking(&index_max, &corr_max, &acc);

      /* Write parameters for 2 cycles time for acq pipelining apart
       * from the last two cycles where we want to write disable.
       * The first time to disable and the second time really just
       * to clear the interrupt from the last cycle.
       *
       * NOTE: we must take care to handle wrapping, when we get to
       * the end of the code phase range the parameters for 2 cycles
       * time will be with the next carrier freq value and a small
       * code phase value.
       */
      if (acq_state.code_phase < acq_state.cp_max - 2*nap_acq_n_taps) {
        nap_acq_init_wr_params_blocking(acq_state.prn, \
          acq_state.code_phase+2*nap_acq_n_taps, \
          acq_state.carrier_freq);
      } else {
        if (acq_state.carrier_freq >= acq_state.cf_max && \
            acq_state.code_phase >= (acq_state.cp_max-2*nap_acq_n_taps)) {
          nap_acq_init_wr_disable_blocking();
          acq_state.state = ACQ_RUNNING_FINISHING;
        } else {
          nap_acq_init_wr_params_blocking(acq_state.prn, \
            acq_state.cp_min + acq_state.code_phase - acq_state.cp_max + 2*nap_acq_n_taps, \
            acq_state.carrier_freq+acq_state.cf_step);
        }
      }

      acq_state.power_acc += acc.I + acc.Q;
      power_max = (u64)corr_max.I*(u64)corr_max.I \
                + (u64)corr_max.Q*(u64)corr_max.Q;
      if (power_max > acq_state.best_power) {
        acq_state.best_power = power_max;
<<<<<<< HEAD
        acq_state.best_corr = corr_max;
        acq_state.best_cf = acq_state.carrier_freq;
        acq_state.best_cp = acq_state.code_phase + index_max;
=======
        acq_state.best_cf = acq_state.carrier_freq;
        acq_state.best_cp = acq_state.code_phase + (nap_acq_n_taps-index_max) \
                            % (1<<NAP_ACQ_CODE_PHASE_WIDTH);
>>>>>>> fada18c1
      }
      acq_state.count += nap_acq_n_taps;
      acq_state.code_phase += nap_acq_n_taps;
      if (acq_state.code_phase >= acq_state.cp_max) {
        acq_state.code_phase = acq_state.cp_min;
        acq_state.carrier_freq += acq_state.cf_step;
      }
      break;
  }
}

/** Query if the acquisition search has finished.
 * \return 1 if acq_state = ACQ_RUNNING_DONE, 0 otherwise
 */
u8 acq_get_done()
{
  return (acq_state.state == ACQ_RUNNING_DONE);
}

/** Get the results of the acquisition search last performed.
 * Get the code phase, carrier frequency, and SNR of the acquisition with the
 * highest SNR of set of acquisitions last performed.
 *
 * \param cp  Code phase of the acquisition result
 * \param cf  Carrier frequency of the acquisition result
 * \param snr SNR of the acquisition result
 */
void acq_get_results(float* cp, float* cf, float* snr)
{
  *cp = (float)acq_state.best_cp / NAP_ACQ_CODE_PHASE_UNITS_PER_CHIP;
  *cf = (float)acq_state.best_cf / NAP_ACQ_CARRIER_FREQ_UNITS_PER_HZ;
  /* "SNR" estimated by peak power over mean power. */
  *snr = (float)acq_state.best_power / (acq_state.power_acc / acq_state.count);
}

/** Get best correlation from last acquisition.
 *
 * \return Highest correlation from last acquisition.
 */
corr_t acq_get_best_corr()
{
  return acq_state.best_corr;
}

/** Get mean correlation from last acquisition.
 * Calculated indirectly from accumulated power of each search point.
 *
 * \return Mean correlation of all points from last acquisition.
 */
u32 acq_get_mean_corr()
{
  /* Undo Sum */
  u64 tmp = (acq_state.power_acc / acq_state.count);
  /* Undo Addition of I and Q */
  tmp = tmp/2;
  /* Undo Square of Correlation */
  tmp = sqrt(tmp);

  return (u32)tmp;
}

/** Send results of an acquisition to the host.
 *
 * \param sv  PRN (0-31) of the acquisition
 * \param snr Signal to noise ratio of best point from acquisition.
 * \param cp  Code phase of best point.
 * \param cf  Carrier frequency of best point.
 * \param bc  Correlation of best point.
 * \param mc  Mean correlation of all points.
 * \return    Return value from sending message.
 */
u32 acq_send_result(u8 sv, float snr, float cp, float cf, corr_t bc, u32 mc)
{
  typedef struct __attribute__((packed)) {
    u8 sv;
    float snr;
    float cp;
    float cf;
    corr_t bc;
    u32 mc;
  } acq_result_msg_t;

  acq_result_msg_t acq_result_msg;

  acq_result_msg.sv = sv;
  acq_result_msg.snr = snr;
  acq_result_msg.cp = cp;
  acq_result_msg.cf = cf;
  acq_result_msg.bc = bc;
  acq_result_msg.mc = mc;

  /* Keep trying to send message until it makes it into the buffer. */
  while (sbp_send_msg(MSG_ACQ_RESULT, sizeof(acq_result_msg_t), \
                      (u8 *)&acq_result_msg)) ;

  return 0;
}

/** Do a blocking acquisition search in two stages : coarse and fine.
 * Do a coarse acqusition to find the approximate code phase and carrier
 * frequency, and then a more fine grained acquisition to find the code phase
 * and carrier frequency more precisely.
 *
 * \param prn PRN to search (nap_acq_code_wr_blocking must be called prior)
 * \param cp  Code phase of the acquisition result
 * \param cf  Carrier frequency of the acquisition result
 * \param snr SNR of the acquisition result
 */
u32 acq_full_two_stage(u8 prn, float* cp, float* cf, float* snr)
{
  /* Initial coarse acq. */
  float coarse_code_phase;
  float coarse_carrier_freq;
  float coarse_snr;

  u32 coarse_count = nap_timing_count() + 1000;
  acq_schedule_load(coarse_count);
  while(!acq_get_load_done());

  acq_start(prn, 0, 1023, -7000, 7000, 300);
  while(!acq_get_done());
  acq_get_results(&coarse_code_phase, &coarse_carrier_freq, &coarse_snr);

  /* Fine acq. */
  u32 fine_count = nap_timing_count() + 2000;
  acq_schedule_load(fine_count);
  while(!acq_get_load_done());

  float fine_cp = propagate_code_phase(coarse_code_phase, coarse_carrier_freq, fine_count - coarse_count);

  acq_start(prn, fine_cp-20, fine_cp+20, coarse_carrier_freq-300, coarse_carrier_freq+300, 100);
  while(!acq_get_done());
  acq_get_results(cp, cf, snr);

  return fine_count;
}

/** Do a blocking acquisition search.
 * Perform an acquisition for one PRN over a defined code and doppler range.
 * Returns the code phase and carrier frequency of the largest peak in the
 * search space together with the "SNR" value for that peak defined as
 * (peak_magnitude - mean) / std_deviation.
 *
 * \param prn    PRN number - 1 (0..31) to attempt to acquire
 *               (nap_acq_code_wr_blocking must be called prior).
 * \param cp_min Lower bound for code phase search range in chips.
 * \param cp_max Upper bound for code phase search range in chips.
 * \param cf_min Lower bound for carrier freq. search range in Hz.
 * \param cf_max Upper bound for carrier freq. search range in Hz.
 * \param cp     Pointer to a float where the peak's code phase value will be
 *               stored in chips.
 * \param cf     Pointer to a float where the peak's carrier frequency will be
 *               stored in Hz.
 * \param snr    Pointer to a float where the "SNR" of the peak will be stored.
 */
void do_acq(u8 prn, float cp_min, float cp_max, float cf_min, float cf_max, float cf_bin_width, float* cp, float* cf, float* snr)
{
  acq_start(prn, cp_min, cp_max, cf_min, cf_max, cf_bin_width);
  while(acq_state.state == ACQ_RUNNING) {
    wait_for_nap_exti();
    acq_service_irq();
  }
  wait_for_nap_exti();
  acq_service_irq();
  acq_get_results(cp, cf, snr);
}

/** \} */<|MERGE_RESOLUTION|>--- conflicted
+++ resolved
@@ -18,8 +18,6 @@
 #include "board/nap/nap_exti.h"
 #include "acq.h"
 #include "track.h"
-#include "sbp.h"
-#include "sbp_messages.h"
 
 /** \defgroup acq Acquisition
  * Do acquisition searches via interrupt driven scheduling of SwiftNAP
@@ -97,8 +95,6 @@
   acq_state.count = 0;
   acq_state.carrier_freq = acq_state.cf_min;
   acq_state.code_phase = acq_state.cp_min;
-  acq_state.best_corr.I = 0;
-  acq_state.best_corr.Q = 0;
 
   /* Write first and second sets of acq parameters (for pipelining). */
   nap_acq_init_wr_params_blocking(prn, acq_state.cp_min, acq_state.cf_min);
@@ -174,15 +170,9 @@
                 + (u64)corr_max.Q*(u64)corr_max.Q;
       if (power_max > acq_state.best_power) {
         acq_state.best_power = power_max;
-<<<<<<< HEAD
-        acq_state.best_corr = corr_max;
-        acq_state.best_cf = acq_state.carrier_freq;
-        acq_state.best_cp = acq_state.code_phase + index_max;
-=======
         acq_state.best_cf = acq_state.carrier_freq;
         acq_state.best_cp = acq_state.code_phase + (nap_acq_n_taps-index_max) \
                             % (1<<NAP_ACQ_CODE_PHASE_WIDTH);
->>>>>>> fada18c1
       }
       acq_state.count += nap_acq_n_taps;
       acq_state.code_phase += nap_acq_n_taps;
@@ -216,69 +206,6 @@
   *cf = (float)acq_state.best_cf / NAP_ACQ_CARRIER_FREQ_UNITS_PER_HZ;
   /* "SNR" estimated by peak power over mean power. */
   *snr = (float)acq_state.best_power / (acq_state.power_acc / acq_state.count);
-}
-
-/** Get best correlation from last acquisition.
- *
- * \return Highest correlation from last acquisition.
- */
-corr_t acq_get_best_corr()
-{
-  return acq_state.best_corr;
-}
-
-/** Get mean correlation from last acquisition.
- * Calculated indirectly from accumulated power of each search point.
- *
- * \return Mean correlation of all points from last acquisition.
- */
-u32 acq_get_mean_corr()
-{
-  /* Undo Sum */
-  u64 tmp = (acq_state.power_acc / acq_state.count);
-  /* Undo Addition of I and Q */
-  tmp = tmp/2;
-  /* Undo Square of Correlation */
-  tmp = sqrt(tmp);
-
-  return (u32)tmp;
-}
-
-/** Send results of an acquisition to the host.
- *
- * \param sv  PRN (0-31) of the acquisition
- * \param snr Signal to noise ratio of best point from acquisition.
- * \param cp  Code phase of best point.
- * \param cf  Carrier frequency of best point.
- * \param bc  Correlation of best point.
- * \param mc  Mean correlation of all points.
- * \return    Return value from sending message.
- */
-u32 acq_send_result(u8 sv, float snr, float cp, float cf, corr_t bc, u32 mc)
-{
-  typedef struct __attribute__((packed)) {
-    u8 sv;
-    float snr;
-    float cp;
-    float cf;
-    corr_t bc;
-    u32 mc;
-  } acq_result_msg_t;
-
-  acq_result_msg_t acq_result_msg;
-
-  acq_result_msg.sv = sv;
-  acq_result_msg.snr = snr;
-  acq_result_msg.cp = cp;
-  acq_result_msg.cf = cf;
-  acq_result_msg.bc = bc;
-  acq_result_msg.mc = mc;
-
-  /* Keep trying to send message until it makes it into the buffer. */
-  while (sbp_send_msg(MSG_ACQ_RESULT, sizeof(acq_result_msg_t), \
-                      (u8 *)&acq_result_msg)) ;
-
-  return 0;
 }
 
 /** Do a blocking acquisition search in two stages : coarse and fine.
