--- conflicted
+++ resolved
@@ -79,12 +79,8 @@
   settings_api_setup();
   timing_setup();
 
-<<<<<<< HEAD
   /* these messages now come out with the correct `sbp_sender_id` */
-  log_info("Piksi Starting...");
-=======
   log_info("Piksi Starting!!!");
->>>>>>> 00086bbf
   log_info("pfwp_build_id: " GIT_VERSION "");
   log_info("pfwp_build_date: " __DATE__ " " __TIME__ "");
 
