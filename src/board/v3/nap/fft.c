--- conflicted
+++ resolved
@@ -80,13 +80,8 @@
       (NAP_ACQ_CONTROL_DMA_INPUT_FFT      << NAP_ACQ_CONTROL_DMA_INPUT_Pos) |
       (NAP_ACQ_CONTROL_FFT_INPUT_DMA      << NAP_ACQ_CONTROL_FFT_INPUT_Pos) |
       (0                                  << NAP_ACQ_CONTROL_RF_FE_Pos) |
-<<<<<<< HEAD
-      (0                                  << NAP_ACQ_CONTROL_RF_FE_CH_Pos) |
       (0                                  << NAP_ACQ_CONTROL_LENGTH_Pos) |
       (NAP_ACQ_CONTROL_PEAK_SEARCH        << NAP_ACQ_CONTROL_PEAK_SEARCH_Pos);
-=======
-      (0                                  << NAP_ACQ_CONTROL_LENGTH_Pos);
->>>>>>> 2269966a
 }
 
 /** Set the ACQ control register for frontend samples input.
