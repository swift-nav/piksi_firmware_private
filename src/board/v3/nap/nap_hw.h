/*
 * Copyright (C) 2016 Swift Navigation Inc.
 * Contact: Jacob McNamee <jacob@swiftnav.com>
 *
 * This source is subject to the license found in the file 'LICENSE' which must
 * be be distributed together with this source. All other rights reserved.
 *
 * THIS CODE AND INFORMATION IS PROVIDED "AS IS" WITHOUT WARRANTY OF ANY KIND,
 * EITHER EXPRESSED OR IMPLIED, INCLUDING BUT NOT LIMITED TO THE IMPLIED
 * WARRANTIES OF MERCHANTABILITY AND/OR FITNESS FOR A PARTICULAR PURPOSE.
 */

#ifndef SWIFTNAV_NAP_REGS_H
#define SWIFTNAV_NAP_REGS_H

#include <stdint.h>

/** Max number of tracking channels NAP configuration will be built with. */
#define NAP_MAX_N_TRACK_CHANNELS     32

typedef struct {
  volatile uint32_t STATUS;
  volatile uint32_t CONTROL;
  const volatile uint32_t START_SNAPSHOT;
  volatile uint32_t LENGTH;
  volatile uint32_t SPACING;
  const volatile int32_t CARR_PHASE_INT;
  const volatile uint32_t CARR_PHASE_FRAC;
  volatile int32_t CARR_PINC;
  volatile uint32_t CODE_INIT_INT;
  volatile uint32_t CODE_INIT_FRAC;
  const volatile uint32_t CODE_PHASE_INT;
  const volatile uint32_t CODE_PHASE_FRAC;
  volatile uint32_t CODE_PINC;
  volatile uint32_t CODE_INIT_G1;
  volatile uint32_t CODE_INIT_G2;
  struct {
    const volatile int32_t I;
    const volatile int32_t Q;
  } CORR[5];
} nap_trk_regs_t;

/* Registers */
typedef struct {
  volatile uint32_t STATUS;
  volatile uint32_t CONTROL;
  volatile uint32_t VERSION;
  volatile uint32_t IRQ;
  volatile uint32_t IRQ_ERROR;
  volatile uint32_t TIMING_COUNT;
  volatile uint32_t ACQ_STATUS;
  volatile uint32_t ACQ_CONTROL;
  volatile uint32_t ACQ_TIMING_COMPARE;
  volatile uint32_t ACQ_TIMING_SNAPSHOT;
  volatile uint32_t ACQ_START_SNAPSHOT;
  volatile uint32_t ACQ_FFT_CONFIG;
<<<<<<< HEAD
  volatile uint32_t ACQ_PEAK_MAGSQ;
  volatile uint32_t ACQ_SUM_MAGSQ;
=======
  volatile int32_t  ACQ_PINC;
>>>>>>> 668f476a
  volatile uint32_t TRK_CONTROL;
  volatile uint32_t TRK_IRQ;
  volatile uint32_t TRK_IRQ_ERROR;
  volatile uint32_t TRK_TIMING_COMPARE;
  volatile uint32_t TRK_TIMING_SNAPSHOT;
  volatile uint32_t PPS_CONTROL;
  volatile uint32_t PPS_TIMING_COMPARE;
  volatile uint32_t EVENT_TIMING_SNAPSHOT;
  volatile uint32_t FE_PINC[8];
  nap_trk_regs_t TRK_CH[NAP_MAX_N_TRACK_CHANNELS];
} nap_t;

/* Bitfields */
#define NAP_STATUS_TRACKING_CH_Pos (1U)
#define NAP_STATUS_TRACKING_CH_Msk (0x3FU << NAP_STATUS_TRACKING_CH_Pos)

#define NAP_CONTROL_VERSION_ADDR_Pos (0U)
#define NAP_CONTROL_VERSION_ADDR_Msk (0xFU << NAP_CONTROL_VERSION_ADDR_Pos)

#define NAP_CONTROL_KEY_ADDR_Pos (20U)
#define NAP_CONTROL_KEY_ADDR_Msk (0xFU << NAP_CONTROL_KEY_ADDR_Pos)

#define NAP_CONTROL_KEY_BYTE_Pos (24U)
#define NAP_CONTROL_KEY_BYTE_Msk (0xFFU << NAP_CONTROL_KEY_BYTE_Pos)

#define NAP_ACQ_STATUS_PEAK_INDEX_Pos (7U)
#define NAP_ACQ_STATUS_PEAK_INDEX_Msk (0x7FFFU << NAP_ACQ_STATUS_PEAK_INDEX_Pos)

#define NAP_ACQ_STATUS_PEAK_MAGSQ_OVF_Pos (22U)
#define NAP_ACQ_STATUS_PEAK_MAGSQ_OVF_Msk (0x1U << NAP_ACQ_STATUS_PEAK_MAGSQ_OVF_Pos)

#define NAP_ACQ_STATUS_SUM_MAGSQ_OVF_Pos (23U)
#define NAP_ACQ_STATUS_SUM_MAGSQ_OVF_Msk (0x1U << NAP_ACQ_STATUS_SUM_MAGSQ_OVF_Pos)

#define NAP_ACQ_CONTROL_DMA_INPUT_Pos (0U)
#define NAP_ACQ_CONTROL_DMA_INPUT_Msk (0x1U << NAP_ACQ_CONTROL_DMA_INPUT_Pos)
#define NAP_ACQ_CONTROL_DMA_INPUT_FFT (0U)
#define NAP_ACQ_CONTROL_DMA_INPUT_SAMPLE_GRABBER (1U)

#define NAP_ACQ_CONTROL_FFT_INPUT_Pos (1U)
#define NAP_ACQ_CONTROL_FFT_INPUT_Msk (0x1U << NAP_ACQ_CONTROL_FFT_INPUT_Pos)
#define NAP_ACQ_CONTROL_FFT_INPUT_DMA (0U)
#define NAP_ACQ_CONTROL_FFT_INPUT_FRONTEND (1U)

#define NAP_ACQ_CONTROL_RF_FE_Pos (2U)
#define NAP_ACQ_CONTROL_RF_FE_Msk (0x3U << NAP_ACQ_CONTROL_RF_FE_Pos)

#define NAP_ACQ_CONTROL_RF_FE_CH_Pos (4U)
#define NAP_ACQ_CONTROL_RF_FE_CH_Msk (0x1U << NAP_ACQ_CONTROL_RF_FE_CH_Pos)

#define NAP_ACQ_CONTROL_LENGTH_Pos (5U)
#define NAP_ACQ_CONTROL_LENGTH_Msk (0xFFFFFU << NAP_ACQ_CONTROL_LENGTH_Pos)

#define NAP_ACQ_CONTROL_PEAK_SEARCH_Pos (25U)
#define NAP_ACQ_CONTROL_PEAK_SEARCH_Msk (0x1U << NAP_ACQ_CONTROL_PEAK_SEARCH_Pos)
#define NAP_ACQ_CONTROL_PEAK_SEARCH (1U)

#define NAP_ACQ_FFT_CONFIG_DIR_Pos (0U)
#define NAP_ACQ_FFT_CONFIG_DIR_Msk (0x1U << NAP_ACQ_FFT_CONFIG_DIR_Pos)

#define NAP_ACQ_FFT_CONFIG_SCALE_Pos (1U)
#define NAP_ACQ_FFT_CONFIG_SCALE_Msk (0x3FFFFFFFU << NAP_ACQ_FFT_CONFIG_SCALE_Pos)

#define NAP_TRK_STATUS_OVF_Pos (0U)
#define NAP_TRK_STATUS_OVF_Msk (0x3FFU << NAP_TRK_STATUS_OVF_Pos)

#define NAP_TRK_CONTROL_SAT_Pos (3U)
#define NAP_TRK_CONTROL_SAT_Msk (0x1FU << NAP_TRK_CONTROL_SAT_Pos)

#define NAP_TRK_SPACING_OUTER_Pos (0U)
#define NAP_TRK_SPACING_OUTER_Msk (0xFFFFU << NAP_TRK_SPACING_OUTER_Pos)

#define NAP_TRK_SPACING_INNER_Pos (16U)
#define NAP_TRK_SPACING_INNER_Msk (0xFFFFU << NAP_TRK_SPACING_INNER_Pos)

/* Instances */
#define NAP ((nap_t *)0x43C00000)

#endif /* SWIFTNAV_NAP_REGS_H */<|MERGE_RESOLUTION|>--- conflicted
+++ resolved
@@ -54,12 +54,7 @@
   volatile uint32_t ACQ_TIMING_SNAPSHOT;
   volatile uint32_t ACQ_START_SNAPSHOT;
   volatile uint32_t ACQ_FFT_CONFIG;
-<<<<<<< HEAD
-  volatile uint32_t ACQ_PEAK_MAGSQ;
-  volatile uint32_t ACQ_SUM_MAGSQ;
-=======
   volatile int32_t  ACQ_PINC;
->>>>>>> 668f476a
   volatile uint32_t TRK_CONTROL;
   volatile uint32_t TRK_IRQ;
   volatile uint32_t TRK_IRQ_ERROR;
