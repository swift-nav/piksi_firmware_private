--- conflicted
+++ resolved
@@ -163,7 +163,7 @@
 void nap_auth_setup(void) {
   nap_unlock(factory_params.nap_key);
   /* Sleep to allow the NAP time to process the AES encrypt operation */
-  chThdSleep(MS2ST(NAP_CHECK_SLEEP_MS));
+  chThdSleepMilliseconds(NAP_CHECK_SLEEP_MS);
 }
 
 /* Check NAP authentication status. Print error message if authentication
@@ -171,11 +171,6 @@
  * set up, so that SBP messages can be sent and received.
  */
 void nap_auth_check(void) {
-<<<<<<< HEAD
-  /* Sleep to allow the NAP time to process the AES encrypt operation */
-  chThdSleepMilliseconds(NAP_CHECK_SLEEP_MS);
-=======
->>>>>>> bbd68f69
   if (nap_locked()) {
     /* Create strings for log_error */
     char dna[NAP_DNA_LENGTH * 2 + 1];
