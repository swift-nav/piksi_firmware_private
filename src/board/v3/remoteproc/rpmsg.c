/*
 * Copyright (C) 2016 Swift Navigation Inc.
 * Contact: Swift Navigation <dev@swift-nav.com>
 *
 * This source is subject to the license found in the file 'LICENSE' which must
 * be be distributed together with this source. All other rights reserved.
 *
 * THIS CODE AND INFORMATION IS PROVIDED "AS IS" WITHOUT WARRANTY OF ANY KIND,
 * EITHER EXPRESSED OR IMPLIED, INCLUDING BUT NOT LIMITED TO THE IMPLIED
 * WARRANTIES OF MERCHANTABILITY AND/OR FITNESS FOR A PARTICULAR PURPOSE.
 */

#pragma GCC diagnostic push
#pragma GCC diagnostic ignored "-Wstrict-prototypes"
#include <openamp/open_amp.h>
#pragma GCC diagnostic pop

#include <assert.h>
#include <ch.h>
#include <hal.h>
#include <swiftnav/common.h>

#include "lib/fifo.h"
#include "remoteproc_config.h"
#include "remoteproc_env.h"
#include "rpmsg.h"
#include "rpmsg_stats.h"

#define ENDPOINT_FIFO_SIZE 4096
#define RPMSG_BUFFER_SIZE_MAX 512

#define RPMSG_THD_PRIO (HIGHPRIO - 21)
#define RPMSG_THD_PANIC_PRIO (HIGHPRIO - 1)
#define RPMSG_THD_STACK_SIZE 4096
#define RPMSG_THD_PERIOD_ms 10

#define RPMSG_STATS_PERIOD_ms 500

static const u32 endpoint_addr_config[RPMSG_ENDPOINT__COUNT] = {
    [RPMSG_ENDPOINT_A] = 100,
    [RPMSG_ENDPOINT_B] = 101,
    [RPMSG_ENDPOINT_STATS] = 102,
};

typedef struct {
  struct rpmsg_endpoint *rpmsg_endpoint;
  u32 addr;
  fifo_t tx_fifo;
  fifo_t rx_fifo;
  u8 tx_buf[ENDPOINT_FIFO_SIZE];
  u8 rx_buf[ENDPOINT_FIFO_SIZE];
} endpoint_data_t;
static endpoint_data_t endpoint_data[RPMSG_ENDPOINT__COUNT];

static u32 rpmsg_buffer_size = 0;

static rpmsg_stats_t rpmsg_stats_empty = RPMSG_STATS_INIT;
static rpmsg_stats_t rpmsg_stats = RPMSG_STATS_INIT;

extern struct remote_resource_table resource_table;
static struct remote_proc *remote_proc = NULL;
static struct rsc_table_info rsc_table_info = {
    .rsc_tab = (struct resource_table *)&resource_table,
    .size = sizeof(resource_table)};

static BSEMAPHORE_DECL(rpmsg_thd_bsem, false);

static void remoteproc_env_irq_callback(void);

static void rpmsg_channel_created(struct rpmsg_channel *rpmsg_channel);
static void rpmsg_channel_destroyed(struct rpmsg_channel *rpmsg_channel);
static void rpmsg_default_rx(struct rpmsg_channel *rpmsg_channel,
                             void *data,
                             int len,
                             void *priv,
                             unsigned long src);
static void rpmsg_endpoint_rx(struct rpmsg_channel *rpmsg_channel,
                              void *data,
                              int len,
                              void *priv,
                              unsigned long src);

static THD_WORKING_AREA(wa_rpmsg_thread, RPMSG_THD_STACK_SIZE);
static THD_FUNCTION(rpmsg_thread, arg);

void rpmsg_setup(void) {
  for (u32 i = 0; i < RPMSG_ENDPOINT__COUNT; i++) {
    endpoint_data_t *d = &endpoint_data[i];
    d->rpmsg_endpoint = NULL;
    d->addr = endpoint_addr_config[i];
    fifo_init(&d->tx_fifo, FIFO_MODE_RECORD, d->tx_buf, sizeof(d->tx_buf));
    fifo_init(&d->rx_fifo, FIFO_MODE_STANDARD, d->rx_buf, sizeof(d->rx_buf));
  }

  remoteproc_env_irq_callback_set(remoteproc_env_irq_callback);

  int status = remoteproc_resource_init(&rsc_table_info,
                                        rpmsg_channel_created,
                                        rpmsg_channel_destroyed,
                                        rpmsg_default_rx,
                                        &remote_proc);
  assert(status == 0);

  chThdCreateStatic(wa_rpmsg_thread,
                    sizeof(wa_rpmsg_thread),
                    RPMSG_THD_PRIO,
                    rpmsg_thread,
                    NULL);

  remoteproc_env_irq_kick();
}

u32 rpmsg_rx_fifo_length(rpmsg_endpoint_t rpmsg_endpoint) {
  return fifo_length(&endpoint_data[rpmsg_endpoint].rx_fifo);
}

u32 rpmsg_tx_fifo_space(rpmsg_endpoint_t rpmsg_endpoint) {
  return fifo_space(&endpoint_data[rpmsg_endpoint].tx_fifo);
}

u32 rpmsg_rx_fifo_read(rpmsg_endpoint_t rpmsg_endpoint,
                       u8 *buffer,
                       u32 length) {
  u32 n = fifo_read(&endpoint_data[rpmsg_endpoint].rx_fifo, buffer, length);
  rpmsg_stats.read_bytes += n;
  rpmsg_stats.read_count++;
  return n;
}

u32 rpmsg_tx_fifo_write(rpmsg_endpoint_t rpmsg_endpoint,
                        const u8 *buffer,
                        u32 length) {
  u32 n = fifo_write(&endpoint_data[rpmsg_endpoint].tx_fifo, buffer, length);
  rpmsg_stats.write_bytes += n;
  rpmsg_stats.write_count++;
  rpmsg_stats.dropped_bytes += (length - n);
  chBSemSignal(&rpmsg_thd_bsem);
  return n;
}

static void remoteproc_env_irq_callback(void) {
  chSysLockFromISR();
  chBSemSignalI(&rpmsg_thd_bsem);
  chSysUnlockFromISR();
}

static void rpmsg_channel_created(struct rpmsg_channel *rpmsg_channel) {
  for (u32 i = 0; i < RPMSG_ENDPOINT__COUNT; i++) {
    endpoint_data_t *d = &endpoint_data[i];
    d->rpmsg_endpoint =
        rpmsg_create_ept(rpmsg_channel, rpmsg_endpoint_rx, d, d->addr);
  }

  rpmsg_buffer_size = rpmsg_get_buffer_size(rpmsg_channel);
}

static void rpmsg_channel_destroyed(struct rpmsg_channel *rpmsg_channel) {
  (void)rpmsg_channel;

  for (u32 i = 0; i < RPMSG_ENDPOINT__COUNT; i++) {
    endpoint_data_t *d = &endpoint_data[i];
    rpmsg_destroy_ept(d->rpmsg_endpoint);
    d->rpmsg_endpoint = NULL;
  }

  rpmsg_buffer_size = 0;
}

static void rpmsg_default_rx(struct rpmsg_channel *rpmsg_channel,
                             void *data,
                             int len,
                             void *priv,
                             unsigned long src) {
  (void)rpmsg_channel;
  (void)data;
  (void)len;
  (void)priv;
  (void)src;
}

static void rpmsg_endpoint_rx(struct rpmsg_channel *rpmsg_channel,
                              void *data,
                              int len,
                              void *priv,
                              unsigned long src) {
  (void)rpmsg_channel;
  (void)src;

  endpoint_data_t *d = (endpoint_data_t *)priv;
  fifo_write(&d->rx_fifo, data, len);
}

static MUTEX_DECL(rpmsg_panic_mtx);
static bool fw_panic = false;

mutex_t *rpmsg_fw_panic(void) {
  if (fw_panic) {
    return NULL;
  }
  fw_panic = true;
  return &rpmsg_panic_mtx;
}

static THD_FUNCTION(rpmsg_thread, arg) {
  (void)arg;
  chRegSetThreadName("rpmsg");

<<<<<<< HEAD
  systime_t stats_report_time = chVTGetSystemTimeX();
=======
  chMtxLock(&rpmsg_panic_mtx);
>>>>>>> 918bb804

  while (1) {
    msg_t msg = chBSemWaitTimeout(&rpmsg_thd_bsem, MS2ST(RPMSG_THD_PERIOD_ms));

    rpmsg_stats.sem_timeouts += (msg == MSG_TIMEOUT ? 1 : 0);
    rpmsg_stats.sem_wakeups += (msg != MSG_TIMEOUT ? 1 : 0);

    remoteproc_env_irq_process();

    systime_t stats_report_since = chVTTimeElapsedSinceX(stats_report_time);
    if (ST2MS(stats_report_since) >= RPMSG_STATS_PERIOD_ms) {
      stats_report_time = chVTGetSystemTimeX();
      endpoint_data_t *d = &endpoint_data[RPMSG_ENDPOINT_STATS];
      struct rpmsg_endpoint *ept = d->rpmsg_endpoint;
      rpmsg_trysendto(ept->rp_chnl, &rpmsg_stats, sizeof(rpmsg_stats), d->addr);
      rpmsg_stats = rpmsg_stats_empty;
    }

    for (u32 i = 0; i < RPMSG_ENDPOINT__COUNT; i++) {
      endpoint_data_t *d = &endpoint_data[i];

      if (d->rpmsg_endpoint == NULL) {
        continue;
      }

      fifo_t *fifo = &d->tx_fifo;
      while (1) {
        u8 buffer[RPMSG_BUFFER_SIZE_MAX];
        u32 buffer_length =
            fifo_peek(fifo, buffer, MIN(rpmsg_buffer_size, sizeof(buffer)));

        if (buffer_length == 0) {
          break;
        }

        if (rpmsg_trysendto(
                d->rpmsg_endpoint->rp_chnl, buffer, buffer_length, d->addr) !=
            0) {
          rpmsg_stats.send_fails++;
          break;
        }

        fifo_remove(fifo, buffer_length);
      }
    }

    if (fw_panic && chThdGetSelfX()->p_realprio < RPMSG_THD_PANIC_PRIO) {
      chThdSetPriority(RPMSG_THD_PANIC_PRIO);
      chMtxUnlock(&rpmsg_panic_mtx);
    }
  }
}<|MERGE_RESOLUTION|>--- conflicted
+++ resolved
@@ -205,11 +205,8 @@
   (void)arg;
   chRegSetThreadName("rpmsg");
 
-<<<<<<< HEAD
   systime_t stats_report_time = chVTGetSystemTimeX();
-=======
   chMtxLock(&rpmsg_panic_mtx);
->>>>>>> 918bb804
 
   while (1) {
     msg_t msg = chBSemWaitTimeout(&rpmsg_thd_bsem, MS2ST(RPMSG_THD_PERIOD_ms));
