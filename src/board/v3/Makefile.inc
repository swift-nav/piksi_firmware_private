
ifeq ($(PIKSI_REV),)
  PIKSI_REV=microzed
endif

USE_OPT += -mfpu=neon -mfloat-abi=hard

##############################################################################
# Architecture or project specific options
#

# Stack size to be allocated to the ARM System/User stack. This
# stack is the stack used by the main() thread.
ifeq ($(USE_SYSTEM_STACKSIZE),)
  USE_SYSTEM_STACKSIZE = 0x800
endif

# Stack size to the allocated to the ARM IRQ stack. This
# stack is used for processing interrupts and exceptions.
ifeq ($(USE_EXCEPTIONS_STACKSIZE),)
  USE_IRQ_STACKSIZE = 0x800
endif

# Stack size to the allocated to the ARM FIQ stack. This
# stack is used for processing interrupts and exceptions.
ifeq ($(USE_FIQ_STACKSIZE),)
  USE_FIQ_STACKSIZE = 64
endif

# Stack size to the allocated to the ARM Supervisor stack. This
# stack is used for processing interrupts and exceptions.
ifeq ($(USE_SUPERVISOR_STACKSIZE),)
  USE_SUPERVISOR_STACKSIZE = 8
endif

# Stack size to the allocated to the ARM Undefined stack. This
# stack is used for processing interrupts and exceptions.
ifeq ($(USE_UND_STACKSIZE),)
  USE_UND_STACKSIZE = 8
endif

# Stack size to the allocated to the ARM Abort stack. This
# stack is used for processing interrupts and exceptions.
ifeq ($(USE_ABT_STACKSIZE),)
  USE_ABT_STACKSIZE = 8
endif

# Enables the use of FPU.
ifeq ($(USE_FPU),)
  USE_FPU = hard
endif

#
# Architecture or project specific options
##############################################################################

##############################################################################
# Project, sources and paths
#

include $(SWIFTNAV_ROOT)/src/board/v3/$(PIKSI_REV)/Makefile.inc

include $(CHIBIOS)/os/common/ports/ARM/compilers/GCC/mk/startup_zynq7000.mk
include $(CHIBIOS)/os/hal/ports/ZYNQ7000/platform.mk
include $(CHIBIOS)/os/rt/ports/ARM/compilers/GCC/mk/port_generic.mk

BOARDDIR := $(SWIFTNAV_ROOT)/src/board/v3
BOARDINC := $(REVINC) \
            $(BOARDDIR) \
            $(SWIFTNAV_ROOT)/open-amp/lib/include

BOARDSRC := \
        $(REVSRC) \
<<<<<<< HEAD
        $(BOARDDIR)/board.o \
        $(BOARDDIR)/cfs-coffee-arch.o \
=======
>>>>>>> 43946fcb
        $(BOARDDIR)/error.o \
        $(BOARDDIR)/frontend.o \
        $(BOARDDIR)/clk_dac.o \
        $(BOARDDIR)/init.o \
        $(BOARDDIR)/acq.o \
        $(BOARDDIR)/usart_support.o \
        $(BOARDDIR)/xadc.o \
        $(BOARDDIR)/nap/axi_dma.o \
        $(BOARDDIR)/nap/fft.o \
        $(BOARDDIR)/nap/nap_common.o \
        $(BOARDDIR)/nap/nap_conf.o \
        $(BOARDDIR)/nap/nap_dummy.o \
        $(BOARDDIR)/nap/track_channel.o \
        $(BOARDDIR)/platform_signal.o \
        $(BOARDDIR)/remoteproc/remoteproc_config.o \
        $(BOARDDIR)/remoteproc/remoteproc_env.o \
        $(BOARDDIR)/remoteproc/rpmsg.o \
        $(SWIFTNAV_ROOT)/src/track/track_gps_l1ca.o \
        $(SWIFTNAV_ROOT)/src/track/track_gps_l2cm.o \
        $(SWIFTNAV_ROOT)/src/decode/decode_gps_l1ca.o \
        $(SWIFTNAV_ROOT)/src/decode/decode_gps_l2c.o \
        $(SWIFTNAV_ROOT)/src/ndb/ndb_l2c_capb.o \

BOARDASM := \
        $(REVASM) \
        $(BOARDDIR)/cpu_init.s \
        $(BOARDDIR)/mmu_table.s \
        $(BOARDDIR)/error_asm.s \

BOARDLIBS := -lopen_amp

BOARDLIBDIR := $(OPENAMP_BUILDDIR)/lib

# Define linker script file here
LDSCRIPT= $(BOARDDIR)/ZYNQ7000.ld

RULESPATH = $(CHIBIOS)/os/common/ports/ARM/compilers/GCC

#
# Project, sources and paths
##############################################################################

##############################################################################
# Compiler settings
#

MCU  = cortex-a9

# THUMB-specific options here
TOPT = -mthumb -DTHUMB

#
# Compiler settings
##############################################################################
<|MERGE_RESOLUTION|>--- conflicted
+++ resolved
@@ -50,6 +50,15 @@
   USE_FPU = hard
 endif
 
+# NOTE: this assumes libraries are not PIKSI_REV sensitive
+ifeq ($(LIB_BUILDFOLDER),)
+  LIB_BUILDFOLDER = build_$(PIKSI_HW)
+endif
+
+ifeq ($(OPENAMP_BUILDDIR),)
+  OPENAMP_BUILDDIR=$(SWIFTNAV_ROOT)/open-amp/$(LIB_BUILDFOLDER)
+endif
+
 #
 # Architecture or project specific options
 ##############################################################################
@@ -71,11 +80,7 @@
 
 BOARDSRC := \
         $(REVSRC) \
-<<<<<<< HEAD
         $(BOARDDIR)/board.o \
-        $(BOARDDIR)/cfs-coffee-arch.o \
-=======
->>>>>>> 43946fcb
         $(BOARDDIR)/error.o \
         $(BOARDDIR)/frontend.o \
         $(BOARDDIR)/clk_dac.o \
