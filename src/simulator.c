--- conflicted
+++ resolved
@@ -31,11 +31,7 @@
 
 #include "simulator_data.h"
 
-<<<<<<< HEAD
-/** \simulator 
-=======
 /** \simulator
->>>>>>> b9c849f9
  * \{ */
 
 simulation_settings_t simulation_settings = {
@@ -125,26 +121,15 @@
 * This simulator models a system moving in a perfect circle. We use this fact to
 * write a simple but smart numerically stable simulator.
 *
-<<<<<<< HEAD
-* At every step, this simulator runs a simple forward euler integrator on the position of 
-* the simulated point. This new position will not be on the circular path we want to follow
-* (an example numerical instability). To avoid numerical instability, 
-=======
 * At every step, this simulator runs a simple forward euler integrator on the position of
 * the simulated point. This new position will not be on the circular path we want to follow
 * (an example numerical instability). To avoid numerical instability,
->>>>>>> b9c849f9
 * this simulator makes a small angle approximation using this new position and the circle's desired
 * radius to calculate the new angle around the circle the point actually is.
 * This is stored in a single system variable "current_angle_rad".
 * "current_angle_rad" wraps around 2*PI, and is used to calculate the new position.
-<<<<<<< HEAD
-* 
-* We use the current_angle_rad variable to calculate a new position 
-=======
 *
 * We use the current_angle_rad variable to calculate a new position
->>>>>>> b9c849f9
 *
 * Adds IID gaussian noise to the true position calculated at every timestep.
 *
@@ -163,23 +148,13 @@
 
   //Update the time
   simulation_state.noisy_solution.time.tow += elapsed_seconds;
-<<<<<<< HEAD
 
   simulation_step_position_in_circle(elapsed_seconds);
   simulation_step_tracking_and_observations(elapsed_seconds);
 
 }
 
-void simulation_step_position_in_circle(double elapsed_seconds) 
-=======
-
-  simulation_step_position_in_circle(elapsed_seconds);
-  simulation_step_tracking_and_observations(elapsed_seconds);
-
-}
-
 void simulation_step_position_in_circle(double elapsed_seconds)
->>>>>>> b9c849f9
 {
   //Update the angle, making a small angle approximation.
   simulation_state.current_angle_rad += (simulation_settings.speed * elapsed_seconds) / simulation_settings.radius;
@@ -187,11 +162,7 @@
     simulation_state.current_angle_rad = 0;
   }
 
-<<<<<<< HEAD
-  double pos_ned[3] = { 
-=======
   double pos_ned[3] = {
->>>>>>> b9c849f9
     simulation_settings.radius * sin(simulation_state.current_angle_rad),
     simulation_settings.radius * cos(simulation_state.current_angle_rad),
     0
@@ -207,11 +178,7 @@
   simulation_state.noisy_solution.pos_ecef[0] = simulation_state.true_pos_ecef[0] + rand_gaussian(simulation_settings.pos_variance);
   simulation_state.noisy_solution.pos_ecef[1] = simulation_state.true_pos_ecef[1] + rand_gaussian(simulation_settings.pos_variance);
   simulation_state.noisy_solution.pos_ecef[2] = simulation_state.true_pos_ecef[2] + rand_gaussian(simulation_settings.pos_variance);
-<<<<<<< HEAD
-  
-=======
-
->>>>>>> b9c849f9
+
   wgsecef2llh(simulation_state.noisy_solution.pos_ecef, simulation_state.noisy_solution.pos_llh);
 
   //Calculate Velocity vector tangent to the sphere
@@ -220,11 +187,6 @@
   simulation_state.noisy_solution.vel_ned[0] = noisy_speed * cos(simulation_state.current_angle_rad);
   simulation_state.noisy_solution.vel_ned[1] = noisy_speed * -1.0 * sin(simulation_state.current_angle_rad);
   simulation_state.noisy_solution.vel_ned[2] = 0.0;
-<<<<<<< HEAD
-
-  wgsned2ecef(simulation_state.noisy_solution.vel_ned, simulation_state.noisy_solution.pos_ecef, simulation_state.noisy_solution.vel_ecef);
-}
-=======
 
   wgsned2ecef(simulation_state.noisy_solution.vel_ned, simulation_state.noisy_solution.pos_ecef, simulation_state.noisy_solution.vel_ecef);
 }
@@ -308,88 +270,7 @@
   }
 
   simulation_state.noisy_solution.n_used = num_sats_selected;
->>>>>>> b9c849f9
-
-/** Simulates real observations for the current position and the satellite almanac and week
-* given in simulator_data.
-*
-* NOTES:
-*
-* - This simulates the pseudorange as the true distance to the satellite + noise.
-* - This simulates the carrier phase as the true distance in wavelengths + bais + noise.
-* - The bias is an integer multiple of 10 for easy debugging.
-* - The satellite SNR/CN0 is proportional to the elevation of the satellite.
-*
-* USES:
-* - Pipe observations into internals for testing 
-* - For integration testing with other devices that has to carry the radio signal.
-*/
-void simulation_step_tracking_and_observations(double elapsed_seconds)
-{
-  (void)elapsed_seconds;
-
-  double GPS_L1_LAMBDA = (GPS_C / GPS_L1_HZ);
-  
-  u8 week = -1; //TODO: calc week from day
-  double t = simulation_state.noisy_solution.time.tow; //TODO: correct?
-
-  //First we calculate all the current sat positions, velocities
-  for (u8 i=0; i<simulation_num_almanacs; i++) {
-    calc_sat_state_almanac(&simulation_almanacs[i], t, week, 
-      simulation_sats_pos[i], simulation_sats_vel[i]);
-  }
-
-
-  //Calculate which sats are visible and select simulation_settings.num_sats of them
-  //fill in selected_sats array
-  u8 num_sats_selected = 0;
-  double az, el;
-  for (u8 i=0; i<simulation_num_almanacs; i++) {
-    calc_sat_az_el_almanac(&simulation_almanacs[i], t, week,
-                            simulation_state.true_pos_ecef, &az, &el);
-
-    if (el > 0 && 
-        num_sats_selected < simulation_settings.num_sats &&
-        num_sats_selected < NAP_MAX_N_TRACK_CHANNELS) {      
-      simulation_state.selected_sat_indices[num_sats_selected] = i;
-
-      //Generate a code measurement which is just the pseudorange:
-      double points_to_sat[3];
-      double base_points_to_sat[3];
-      
-      vector_subtract(3, simulation_sats_pos[i], simulation_state.true_pos_ecef, points_to_sat);
-      vector_subtract(3, simulation_sats_pos[i], simulation_settings.base_ecef, base_points_to_sat);
-
-      double distance_to_sat = vector_norm(3, points_to_sat);
-      double base_distance_to_sat = vector_norm(3, base_points_to_sat);
-
-      //Fill out the observation details into the NAV_MEAS structure for this satellite,
-      //We simulate the pseudorange as a noisy range measurement, and
-      //the carrier phase as a noisy range in wavelengths + an integer offset.
-      navigation_measurement_t *nm = &simulation_state.nav_meas[num_sats_selected];
-      nm->prn             = simulation_almanacs[i].prn;
-      nm->raw_pseudorange = distance_to_sat + rand_gaussian(simulation_settings.pseudorange_variance);
-      nm->carrier_phase   = distance_to_sat / GPS_L1_LAMBDA + simulation_fake_carrier_bias[i] + rand_gaussian(simulation_settings.carrier_phase_variance);
-      nm->snr             = lerp(el, 0, M_PI/2, 4, 12) + rand_gaussian(simulation_settings.tracking_cn0_variance);      
-
-      navigation_measurement_t *base_nm = &simulation_state.base_nav_meas[num_sats_selected];
-      base_nm->prn             = simulation_almanacs[i].prn;
-      base_nm->raw_pseudorange = base_distance_to_sat + rand_gaussian(simulation_settings.pseudorange_variance);
-      base_nm->carrier_phase   = base_distance_to_sat / GPS_L1_LAMBDA + simulation_fake_carrier_bias[i] + rand_gaussian(simulation_settings.carrier_phase_variance);
-      base_nm->snr             = lerp(el, 0, M_PI/2, 4, 12) + rand_gaussian(simulation_settings.tracking_cn0_variance);      
-
-      //As for tracking, we just set each sat consecutively in each channel.
-      //This will cause weird jumps when a satellite rises or sets.
-      simulation_state.tracking_channel[num_sats_selected].state = TRACKING_RUNNING;
-      simulation_state.tracking_channel[num_sats_selected].prn = simulation_almanacs[i].prn;
-      simulation_state.tracking_channel[num_sats_selected].cn0 = nm->snr;
-
-      num_sats_selected++;
-    }
-  }
-
-  simulation_state.noisy_solution.n_used = num_sats_selected;
-  
+
 }
 
 
@@ -406,20 +287,12 @@
   return (simulation_settings.enabled > 0) && ((simulation_settings.mode_mask & mode_mask) > 0);
 }
 
-<<<<<<< HEAD
-void sbp_send_simulation_enabled(void) 
-=======
 void sbp_send_simulation_enabled(void)
->>>>>>> b9c849f9
 {
   sbp_send_msg(MSG_SIMULATION_ENABLED, sizeof(uint8_t), &simulation_settings.enabled);
 }
 
-<<<<<<< HEAD
-void sbp_send_simulation_settings(void) 
-=======
 void sbp_send_simulation_settings(void)
->>>>>>> b9c849f9
 {
   sbp_send_msg(MSG_SIMULATION_SETTINGS, sizeof(simulation_settings), (u8 *) &simulation_settings);
 }
@@ -427,11 +300,7 @@
 /** Get current simulated PVT solution
 * The structure returned by this changes every time simulation_step is called.
 */
-<<<<<<< HEAD
-inline gnss_solution* simulation_current_gnss_solution(void) 
-=======
 inline gnss_solution* simulation_current_gnss_solution(void)
->>>>>>> b9c849f9
 {
   return &simulation_state.noisy_solution;
 }
@@ -439,8 +308,7 @@
 /** Get current simulated DOPS.
 * The structure returned by this changes when settings are updated.
 */
-<<<<<<< HEAD
-inline dops_t* simulation_current_dops_solution(void) 
+inline dops_t* simulation_current_dops_solution(void)
 {
   return &simulation_state.dops;
 }
@@ -448,7 +316,7 @@
 /** Get current simulated baseline reference point.
 * The structure returned by this changes when settings are updated.
 */
-inline double* simulation_ref_ecef(void) 
+inline double* simulation_ref_ecef(void)
 {
   return simulation_settings.base_ecef;
 }
@@ -456,7 +324,7 @@
 /** Get current simulated baseline vector
 * The structure returned by this changes every time simulation_step is called.
 */
-inline double* simulation_current_baseline_ecef(void) 
+inline double* simulation_current_baseline_ecef(void)
 {
   return simulation_state.true_baseline_ecef;
 }
@@ -474,42 +342,6 @@
   return simulation_state.tracking_channel[channel];
 }
 
-=======
-inline dops_t* simulation_current_dops_solution(void)
-{
-  return &simulation_state.dops;
-}
-
-/** Get current simulated baseline reference point.
-* The structure returned by this changes when settings are updated.
-*/
-inline double* simulation_ref_ecef(void)
-{
-  return simulation_settings.base_ecef;
-}
-
-/** Get current simulated baseline vector
-* The structure returned by this changes every time simulation_step is called.
-*/
-inline double* simulation_current_baseline_ecef(void)
-{
-  return simulation_state.true_baseline_ecef;
-}
-
-u8 simulation_current_num_sats(void)
-{
-  return simulation_state.noisy_solution.n_used;
-}
-
-tracking_state_msg_t simulation_current_tracking_state(u8 channel)
-{
-  if (channel >= simulation_current_num_sats()) {
-    channel = simulation_current_num_sats() - 1;
-  }
-  return simulation_state.tracking_channel[channel];
-}
-
->>>>>>> b9c849f9
 navigation_measurement_t* simulation_current_navigation_measurements(void)
 {
   return simulation_state.nav_meas;
@@ -518,11 +350,7 @@
 /** Returns the simulated navigation measurement at the base position
 * for the simulation (aka the non-moving point around which the simulation moves).
 * This is useful for testing RTK algorithms in hardware.
-<<<<<<< HEAD
-*/ 
-=======
-*/
->>>>>>> b9c849f9
+*/
 navigation_measurement_t* simulation_current_base_navigation_measurements(void)
 {
   return simulation_state.base_nav_meas;
@@ -560,11 +388,7 @@
 {
   (void)sender_id; (void) context;
   if (len == 0) {
-<<<<<<< HEAD
-    
-=======
-
->>>>>>> b9c849f9
+
     Notify("Sending current simulation settings.");
     sbp_send_simulation_settings();
 
@@ -576,11 +400,7 @@
   } else {
 
     Notify("Received malformed simulation settings: Incorrect size.");
-<<<<<<< HEAD
-  
-=======
-
->>>>>>> b9c849f9
+
   }
 
 }
@@ -594,24 +414,10 @@
   }
 
 }
-
-void simulator_setup_almanacs(void)
-{
-
-  //Do any setup we need for the satellite almanacs
-  for (u8 i = 0; i < simulation_num_almanacs; i++) {
-    simulation_fake_carrier_bias[i] = (rand() % 1000) * 10;    
-  }
-
-}
 /** Must be called from main() or equivalent function before simulator runs
 *
 */
-<<<<<<< HEAD
-void simulator_setup(void) 
-=======
 void simulator_setup(void)
->>>>>>> b9c849f9
 {
 
   static sbp_msg_callbacks_node_t set_simulation_enabled_node;
@@ -627,20 +433,12 @@
     &set_simulation_settings_callback,
     &set_simulation_settings_node
   );
-<<<<<<< HEAD
-  
+
   simulation_state.noisy_solution.time.wn = simulation_week_number;
   simulation_state.noisy_solution.time.tow = 0;
-=======
-
-  simulation_state.noisy_solution.time.wn = simulation_week_number;
-  simulation_state.noisy_solution.time.tow = 0;
 
   simulator_setup_almanacs();
->>>>>>> b9c849f9
-
-  simulator_setup_almanacs();
-  
+
   sbp_send_simulation_settings();
 
 }
