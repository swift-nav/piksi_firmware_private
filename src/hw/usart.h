--- conflicted
+++ resolved
@@ -26,14 +26,6 @@
 
 #include <libopencm3/cm3/common.h>
 
-<<<<<<< HEAD
-void usart_setup_common(void);
-void usart_disable_common(void);
-void usart_tx_dma_setup(void);
-void usart_tx_dma_disable(void);
-void usart_rx_dma_setup(void);
-void usart_rx_dma_disable(void);
-=======
 typedef struct {
   u8 buff[USART_RX_BUFFER_LEN];
   u32 rd;
@@ -70,7 +62,6 @@
 
 void usarts_setup(u32 ftdi_baud, u32 uarta_baud, u32 uartb_baud);
 void usarts_disable();
->>>>>>> dac95d89
 
 void usart_tx_dma_setup(usart_tx_dma_state* s, u32 usart,
                         u32 dma, u8 stream, u8 channel);
