/*
 * Copyright (C) 2012 Fergus Noble <fergusnoble@gmail.com>
 *
 * This program is free software: you can redistribute it and/or modify
 * it under the terms of the GNU General Public License as published by
 * the Free Software Foundation, either version 3 of the License, or
 * (at your option) any later version.
 *
 * This program is distributed in the hope that it will be useful,
 * but WITHOUT ANY WARRANTY; without even the implied warranty of
 * MERCHANTABILITY or FITNESS FOR A PARTICULAR PURPOSE.  See the
 * GNU General Public License for more details.
 *
 * You should have received a copy of the GNU General Public License
 * along with this program.  If not, see <http://www.gnu.org/licenses/>.
 */

#include <libopencm3/stm32/f4/gpio.h>
#include <libopencm3/stm32/f4/rcc.h>
#include <libopencm3/stm32/f4/usart.h>

#include "usart.h"

/** Setup the USART peripheral. */
void usart_setup_common(void) {
  /* Set up the USART6 peripheral. */

  /* First give everything a clock. */
  /* Clock the USART. */
  RCC_APB2ENR |= RCC_APB2ENR_USART6EN;
  /* GPIO pins corresponding to the USART. */
	RCC_AHB1ENR |= RCC_AHB1ENR_IOPCEN;

  /* Assign the GPIO pins appropriately. */
  gpio_mode_setup(GPIOC, GPIO_MODE_AF, GPIO_PUPD_NONE, GPIO6|GPIO7);
	gpio_set_af(GPIOC, GPIO_AF8, GPIO6|GPIO7);

  /* Setup UART parameters. */
  usart_disable(USART6);
<<<<<<< HEAD
	usart_set_baudrate(USART6, 921600);
=======
	usart_set_baudrate(USART6, 230400);
>>>>>>> c9b7d052
	usart_set_databits(USART6, 8);
	usart_set_stopbits(USART6, USART_STOPBITS_1);
	usart_set_parity(USART6, USART_PARITY_NONE);
	usart_set_flow_control(USART6, USART_FLOWCONTROL_NONE);
	usart_set_mode(USART6, USART_MODE_TX_RX);

	/* Enable the USART. */
	usart_enable(USART6);
}
<|MERGE_RESOLUTION|>--- conflicted
+++ resolved
@@ -37,11 +37,7 @@
 
   /* Setup UART parameters. */
   usart_disable(USART6);
-<<<<<<< HEAD
-	usart_set_baudrate(USART6, 921600);
-=======
 	usart_set_baudrate(USART6, 230400);
->>>>>>> c9b7d052
 	usart_set_databits(USART6, 8);
 	usart_set_stopbits(USART6, USART_STOPBITS_1);
 	usart_set_parity(USART6, USART_PARITY_NONE);
