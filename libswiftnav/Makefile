##
## This file is part of the libopencm3 project.
##
## Copyright (C) 2009 Uwe Hermann <uwe@hermann-uwe.de>
## Copyright (C) 2012 Fergus Noble <fergusnoble@gmail.com>
##
## This program is free software: you can redistribute it and/or modify
## it under the terms of the GNU General Public License as published by
## the Free Software Foundation, either version 3 of the License, or
## (at your option) any later version.
##
## This program is distributed in the hope that it will be useful,
## but WITHOUT ANY WARRANTY; without even the implied warranty of
## MERCHANTABILITY or FITNESS FOR A PARTICULAR PURPOSE.  See the
## GNU General Public License for more details.
##
## You should have received a copy of the GNU General Public License
## along with this program.  If not, see <http://www.gnu.org/licenses/>.
##

LIBNAME		= libswiftnav

# Do not print "Entering directory ...".
MAKEFLAGS += --no-print-directory

CC = gcc
COMMON_CFLAGS += -O3 -g -Wall -Wextra -Werror \
		   -ffunction-sections -fdata-sections \
		   -Wstrict-prototypes -fno-common -fPIC \
		   -DGIT_VERSION="\"$(GIT_VERSION)\"" -std=gnu99
CFLAGS += $(COMMON_CFLAGS) -arch i386 -arch x86_64 #-fprofile-arcs -ftest-coverage
ARFLAGS	= rcs
SRCS = linear_algebra.c \
			 coord_system.c \
			 pvt.c \
			 track.c \
			 nav_msg.c \
			 ephemeris.c \
			 tropo.c \
			 prns.c
OBJS = $(SRCS:.c=.o)

ARM_PREFIX	?= arm-none-eabi
ARM_CC		= $(ARM_PREFIX)-gcc
ARM_AR		= $(ARM_PREFIX)-ar
ARM_CFLAGS += $(COMMON_CFLAGS) -mcpu=cortex-m3 -mthumb -msoft-float
ARM_OBJS = $(SRCS:.c=.arm.o)

# Be silent per default, but 'make V=1' will show all compiler calls.
ifneq ($(V),1)
Q := @
endif

all: $(LIBNAME)-x86.a $(LIBNAME)-arm.a check python

x86: $(LIBNAME)-x86.a check

$(LIBNAME)-arm.a: $(ARM_OBJS)
	@printf "  ARM AR   $(subst $(shell pwd)/,,$(@))\n"
	$(Q)$(ARM_AR) $(ARFLAGS) $@ $^

$(LIBNAME)-x86.a: $(OBJS)
	@printf "  x86 AR   $(subst $(shell pwd)/,,$(@))\n"
	$(Q)$(AR) $(ARFLAGS) $@ $^

%.arm.o: %.c
	@printf "  ARM CC   $(subst $(shell pwd)/,,$(@))\n"
	$(Q)$(ARM_CC) $(ARM_CFLAGS) -o $@ -c $<

%.o: %.c
	@printf "  x86 CC   $(subst $(shell pwd)/,,$(@))\n"
	$(Q)$(CC) $(CFLAGS) -o $@ -c $<

check: $(LIBNAME)-x86.a
	@printf "  CHECK    libswiftnav\n"; \
	$(MAKE) -C tests $(MAKEFLAGS) check

lcov:
	mkdir -p lcov
	lcov -d ./ -z
	make check
	lcov -d ./ -c --output-file lcov/coverage.info
	cd lcov && genhtml --legend coverage.info

python: $(LIBNAME)-x86.a
	$(Q)cd python/; python setup.py build; cd ..

clean:
	$(Q)rm -f *.arm.o *.o *.d *.a
	$(Q)rm -f *.gcda *.gcno
	$(Q)rm -rf lcov/
	@printf "  CLEAN    tests\n"
	$(Q)$(MAKE) -C tests $(MAKEFLAGS) clean
	@printf "  CLEAN    python\n"
	$(Q)cd python/; python setup.py clean; cd ..
	$(Q)rm -f python/swiftnav/*.c

<<<<<<< HEAD
.PHONY: clean check lcov python
=======
# Program to run for Google CPP Lint code
LINT = $(shell command -v cpplint || command -v cpplint.py)

# A target for emacs' flymake-mode!
check-syntax:
	-$(Q)$(CC) $(CFLAGS) -fsyntax-only $(CHK_SOURCES)
	-$(LINT) $(CHK_SOURCES) 2>&1 | grep -v "C-style cast"

lint: 
	$(MAKE) check-syntax CHK_SOURCES="$(SRCS)"

.PHONY: clean check lcov check-syntax lint
>>>>>>> 8d5c8658

-include $(SRCS:.c=.d)
<|MERGE_RESOLUTION|>--- conflicted
+++ resolved
@@ -95,9 +95,6 @@
 	$(Q)cd python/; python setup.py clean; cd ..
 	$(Q)rm -f python/swiftnav/*.c
 
-<<<<<<< HEAD
-.PHONY: clean check lcov python
-=======
 # Program to run for Google CPP Lint code
 LINT = $(shell command -v cpplint || command -v cpplint.py)
 
@@ -106,10 +103,9 @@
 	-$(Q)$(CC) $(CFLAGS) -fsyntax-only $(CHK_SOURCES)
 	-$(LINT) $(CHK_SOURCES) 2>&1 | grep -v "C-style cast"
 
-lint: 
+lint:
 	$(MAKE) check-syntax CHK_SOURCES="$(SRCS)"
 
-.PHONY: clean check lcov check-syntax lint
->>>>>>> 8d5c8658
+.PHONY: clean check lcov check-syntax lint python
 
 -include $(SRCS:.c=.d)
