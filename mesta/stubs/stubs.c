--- conflicted
+++ resolved
@@ -24,60 +24,8 @@
 AXIDMADriver AXIDMADriver1;
 bool disable_raim = false;
 
-<<<<<<< HEAD
-errno_t platform_mq_push(msg_queue_id_t id,
-                         void *msg,
-                         mq_blocking_mode_t blocking) {
-  (void)id;
-  (void)msg;
-  (void)blocking;
-  return 0;
-}
-
-errno_t platform_mq_pop(msg_queue_id_t id,
-                        void **msg,
-                        mq_blocking_mode_t blocking) {
-  (void)id;
-  (void)msg;
-  (void)blocking;
-  return 0;
-}
-
-void platform_sem_signal(platform_sem_t *sem) { (void)sem; }
-
-platform_sem_t *platform_sem_create(void) { return NULL; }
-
-void platform_mq_init(msg_queue_id_t id, size_t max_length) {
-  (void)id;
-  (void)max_length;
-}
-
-void *platform_mq_alloc(size_t size) {
-  (void)size;
-  return NULL;
-}
-
-int platform_sem_wait_timeout(platform_sem_t *sem, unsigned long millis) {
-  (void)sem;
-  (void)millis;
-  return 0;
-}
-
 void watchdog_notify(watchdog_notify_t thread_id) { (void)thread_id; }
 
-int platform_mutex_init(mtx_id_t id) {
-  (void)id;
-  return 0;
-}
-
-void platform_mutex_lock(mtx_id_t id) { (void)id; }
-
-void platform_mutex_unlock(mtx_id_t id) { (void)id; }
-
-=======
-void watchdog_notify(watchdog_notify_t thread_id) { (void)thread_id; }
-
->>>>>>> 2c3ba72b
 void gic_handler_register(irq_id_t irq_id,
                           irq_handler_t handler,
                           void *context) {
