---
-
  name: prod
  resources:
    -
      prefix: v3
      files:
        - piksi_firmware_v3_prod.stripped.elf
  artifacts:
    -
<<<<<<< HEAD
      bucket: swiftnav-artifacts-pull-requests
      prefix: piksi_buildroot/v1.1.0-develop-2017100621-7-gc00df79/v3/prod
=======
      bucket: swiftnav-artifacts
      prefix: piksi_buildroot/v1.1.0-develop-2017100621/v3/prod
>>>>>>> cfa36d1b
      files:
        - uImage.piksiv3_prod
    -
      bucket: swiftnav-artifacts
      prefix: piksi_fpga/v1.1.0-develop-2017100621-2-g7e56ace
      files:
        - piksi_prod_fpga.bit<|MERGE_RESOLUTION|>--- conflicted
+++ resolved
@@ -8,13 +8,8 @@
         - piksi_firmware_v3_prod.stripped.elf
   artifacts:
     -
-<<<<<<< HEAD
       bucket: swiftnav-artifacts-pull-requests
       prefix: piksi_buildroot/v1.1.0-develop-2017100621-7-gc00df79/v3/prod
-=======
-      bucket: swiftnav-artifacts
-      prefix: piksi_buildroot/v1.1.0-develop-2017100621/v3/prod
->>>>>>> cfa36d1b
       files:
         - uImage.piksiv3_prod
     -
