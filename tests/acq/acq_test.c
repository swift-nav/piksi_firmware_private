--- conflicted
+++ resolved
@@ -82,11 +82,7 @@
   led_off(LED_GREEN);
   led_off(LED_RED);
 
-<<<<<<< HEAD
-  for (u8 prn=0; prn<31; prn++) {
-=======
   for (u8 prn=0; prn<32; prn++) {
->>>>>>> cd6529cf
     acq_write_code_blocking(prn);
     acq_start(prn, 0, 1023, -7000, 7000, 300);
     while(!(acq_get_done()));
