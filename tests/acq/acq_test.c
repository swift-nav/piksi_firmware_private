/*
 * Copyright (C) 2011 Fergus Noble <fergusnoble@gmail.com>
 *
 * This program is free software: you can redistribute it and/or modify
 * it under the terms of the GNU General Public License as published by
 * the Free Software Foundation, either version 3 of the License, or
 * (at your option) any later version.
 *
 * This program is distributed in the hope that it will be useful,
 * but WITHOUT ANY WARRANTY; without even the implied warranty of
 * MERCHANTABILITY or FITNESS FOR A PARTICULAR PURPOSE.  See the
 * GNU General Public License for more details.
 *
 * You should have received a copy of the GNU General Public License
 * along with this program.  If not, see <http://www.gnu.org/licenses/>.
 */

#include <stdio.h>
#include <libopencm3/stm32/f2/rcc.h>
#include <libopencm3/stm32/f2/flash.h>
#include <libopencm3/stm32/f2/gpio.h>

#include "main.h"
#include "debug.h"
#include "swift_nap_io.h"
#include "acq.h"
#include "hw/leds.h"

const clock_scale_t hse_16_368MHz_in_65_472MHz_out_3v3 =
{ /* 65.472 MHz */
  .pllm = 16,
  .plln = 256,
  .pllp = 4,
  .pllq = 6,
  .hpre = RCC_CFGR_HPRE_DIV_NONE,
  .ppre1 = RCC_CFGR_PPRE_DIV_4,
  .ppre2 = RCC_CFGR_PPRE_DIV_4,
  .flash_config = FLASH_ICE | FLASH_DCE | FLASH_LATENCY_2WS,
  .apb1_frequency = 16368000,
  .apb2_frequency = 16368000,
};

int main(void)
{
  for (u32 i = 0; i < 600000; i++)
    __asm__("nop");

	led_setup();

  led_on(LED_GREEN);
  led_on(LED_RED);

  /* Setup MAX2769 PGM (PB8) - low */
  RCC_AHB1ENR |= RCC_AHB1ENR_IOPBEN;
	gpio_mode_setup(GPIOB, GPIO_MODE_OUTPUT, GPIO_PUPD_PULLDOWN, GPIO8);
  gpio_clear(GPIOB, GPIO8);

  /* Setup MAX2769 NSHDN (PB9) - high */
	gpio_mode_setup(GPIOB, GPIO_MODE_OUTPUT, GPIO_PUPD_PULLUP, GPIO9);
  gpio_set(GPIOB, GPIO9);

  /* Setup MAX2769 NIDLE (PB10) - high */
	gpio_mode_setup(GPIOB, GPIO_MODE_OUTPUT, GPIO_PUPD_PULLUP, GPIO10);
  gpio_set(GPIOB, GPIO10);

  rcc_clock_setup_hse_3v3(&hse_16_368MHz_in_65_472MHz_out_3v3);

  debug_setup();

  printf("\n\nFirmware info - git: " GIT_VERSION ", built: " __DATE__ " " __TIME__ "\n\r");
  printf("--- ACQ TEST ---\n\r");

  swift_nap_setup();
  swift_nap_reset();

  float code_phase;
  float carrier_freq;
  float snr;

  acq_schedule_load(timing_count() + 1000);
  while(!(acq_get_load_done()));
  led_off(LED_GREEN);
  led_off(LED_RED);

<<<<<<< HEAD
  for (u8 prn=0; prn<31; prn++) {
=======
  for (u8 prn=0; prn<32; prn++) {
>>>>>>> a88ccd9a
    acq_write_code_blocking(prn);
    acq_start(prn, 0, 1023, -7000, 7000, 300);
    while(!(acq_get_done()));
    acq_get_results(&code_phase, &carrier_freq, &snr);

    printf("PRN %2u - Code phase: %7.2f, Carrier freq: % 7.1f, SNR: %5.2f", prn+1, code_phase, carrier_freq, snr);
    if (snr > 50.0)
      printf("   :D\n");
    else
      printf("\n");
    led_toggle(LED_GREEN);
    led_toggle(LED_RED);
  }

  printf("DONE!\n");
  led_on(LED_GREEN);
  led_off(LED_RED);
  while (1);

	return 0;
}
<|MERGE_RESOLUTION|>--- conflicted
+++ resolved
@@ -73,6 +73,9 @@
   swift_nap_setup();
   swift_nap_reset();
 
+  led_toggle(LED_GREEN);
+  led_toggle(LED_RED);
+
   float code_phase;
   float carrier_freq;
   float snr;
@@ -82,11 +85,7 @@
   led_off(LED_GREEN);
   led_off(LED_RED);
 
-<<<<<<< HEAD
-  for (u8 prn=0; prn<31; prn++) {
-=======
   for (u8 prn=0; prn<32; prn++) {
->>>>>>> a88ccd9a
     acq_write_code_blocking(prn);
     acq_start(prn, 0, 1023, -7000, 7000, 300);
     while(!(acq_get_done()));
