--- conflicted
+++ resolved
@@ -21,18 +21,13 @@
 int main(void)
 {
   /* Don't check FPGA authentication hash status, purpose of this test is
-   * to program the authentication hash into the flash.
+   * to read the FPGA DNA and then program the authentication hash into the flash.
    */
   init(0);
 
   led_on(LED_GREEN);
   led_on(LED_RED);
 
-<<<<<<< HEAD
-=======
-  init();
-
->>>>>>> 28a4931e
   printf("\n\nFirmware info - git: " GIT_VERSION ", built: " __DATE__ " " __TIME__ "\n");
   printf("--- DNA TEST ---\n");
 
